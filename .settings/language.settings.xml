<?xml version="1.0" encoding="UTF-8" standalone="no"?>
<project>
    	
    <configuration id="0.2076748749" name="debug">
        		
        <extension point="org.eclipse.cdt.core.LanguageSettingsProvider">
            			
            <provider copy-of="extension" id="org.eclipse.cdt.ui.UserLanguageSettingsProvider"/>
            			
            <provider-reference id="org.eclipse.cdt.core.ReferencedProjectsLanguageSettingsProvider" ref="shared-provider"/>
            			
            <provider class="org.eclipse.cdt.managedbuilder.language.settings.providers.GCCBuildCommandParser" id="org.eclipse.cdt.managedbuilder.core.GCCBuildCommandParser" keep-relative-paths="false" name="CDT GCC Build Output Parser" parameter="(g?cc)|([gc]\+\+)|(clang)" prefer-non-shared="true"/>
            			
<<<<<<< HEAD
            <provider class="org.eclipse.cdt.managedbuilder.language.settings.providers.GCCBuiltinSpecsDetector" console="false" env-hash="-1679711033038942462" id="org.eclipse.cdt.managedbuilder.core.GCCBuiltinSpecsDetector" keep-relative-paths="false" name="CDT GCC Built-in Compiler Settings" parameter="${COMMAND} ${FLAGS} -E -P -v -dD &quot;${INPUTS}&quot;" prefer-non-shared="true">
=======
            <provider class="org.eclipse.cdt.managedbuilder.language.settings.providers.GCCBuiltinSpecsDetector" console="false" env-hash="-1679601971945159462" id="org.eclipse.cdt.managedbuilder.core.GCCBuiltinSpecsDetector" keep-relative-paths="false" name="CDT GCC Built-in Compiler Settings" parameter="${COMMAND} ${FLAGS} -E -P -v -dD &quot;${INPUTS}&quot;" prefer-non-shared="true">
>>>>>>> beb86582
                				
                <language-scope id="org.eclipse.cdt.core.gcc"/>
                				
                <language-scope id="org.eclipse.cdt.core.g++"/>
                			
            </provider>
            			
            <provider-reference id="org.eclipse.cdt.managedbuilder.core.MBSLanguageSettingsProvider" ref="shared-provider"/>
            		
        </extension>
        	
    </configuration>
    	
    <configuration id="0.2076748749.1647107272" name="release">
        		
        <extension point="org.eclipse.cdt.core.LanguageSettingsProvider">
            			
            <provider copy-of="extension" id="org.eclipse.cdt.ui.UserLanguageSettingsProvider"/>
            			
            <provider-reference id="org.eclipse.cdt.core.ReferencedProjectsLanguageSettingsProvider" ref="shared-provider"/>
            			
            <provider-reference id="org.eclipse.cdt.managedbuilder.core.MBSLanguageSettingsProvider" ref="shared-provider"/>
            		
        </extension>
        	
    </configuration>
    	
    <configuration id="0.2076748749.1938501318" name="devel">
        		
        <extension point="org.eclipse.cdt.core.LanguageSettingsProvider">
            			
            <provider copy-of="extension" id="org.eclipse.cdt.ui.UserLanguageSettingsProvider"/>
            			
            <provider-reference id="org.eclipse.cdt.core.ReferencedProjectsLanguageSettingsProvider" ref="shared-provider"/>
            			
            <provider-reference id="org.eclipse.cdt.managedbuilder.core.MBSLanguageSettingsProvider" ref="shared-provider"/>
            		
        </extension>
        	
    </configuration>
    
</project><|MERGE_RESOLUTION|>--- conflicted
+++ resolved
@@ -1,60 +1,56 @@
 <?xml version="1.0" encoding="UTF-8" standalone="no"?>
 <project>
-    	
+
     <configuration id="0.2076748749" name="debug">
-        		
+
         <extension point="org.eclipse.cdt.core.LanguageSettingsProvider">
-            			
+
             <provider copy-of="extension" id="org.eclipse.cdt.ui.UserLanguageSettingsProvider"/>
-            			
+
             <provider-reference id="org.eclipse.cdt.core.ReferencedProjectsLanguageSettingsProvider" ref="shared-provider"/>
-            			
+
             <provider class="org.eclipse.cdt.managedbuilder.language.settings.providers.GCCBuildCommandParser" id="org.eclipse.cdt.managedbuilder.core.GCCBuildCommandParser" keep-relative-paths="false" name="CDT GCC Build Output Parser" parameter="(g?cc)|([gc]\+\+)|(clang)" prefer-non-shared="true"/>
-            			
-<<<<<<< HEAD
-            <provider class="org.eclipse.cdt.managedbuilder.language.settings.providers.GCCBuiltinSpecsDetector" console="false" env-hash="-1679711033038942462" id="org.eclipse.cdt.managedbuilder.core.GCCBuiltinSpecsDetector" keep-relative-paths="false" name="CDT GCC Built-in Compiler Settings" parameter="${COMMAND} ${FLAGS} -E -P -v -dD &quot;${INPUTS}&quot;" prefer-non-shared="true">
-=======
+
             <provider class="org.eclipse.cdt.managedbuilder.language.settings.providers.GCCBuiltinSpecsDetector" console="false" env-hash="-1679601971945159462" id="org.eclipse.cdt.managedbuilder.core.GCCBuiltinSpecsDetector" keep-relative-paths="false" name="CDT GCC Built-in Compiler Settings" parameter="${COMMAND} ${FLAGS} -E -P -v -dD &quot;${INPUTS}&quot;" prefer-non-shared="true">
->>>>>>> beb86582
-                				
+
                 <language-scope id="org.eclipse.cdt.core.gcc"/>
-                				
+
                 <language-scope id="org.eclipse.cdt.core.g++"/>
-                			
+
             </provider>
-            			
+
             <provider-reference id="org.eclipse.cdt.managedbuilder.core.MBSLanguageSettingsProvider" ref="shared-provider"/>
-            		
+
         </extension>
-        	
+
     </configuration>
-    	
+
     <configuration id="0.2076748749.1647107272" name="release">
-        		
+
         <extension point="org.eclipse.cdt.core.LanguageSettingsProvider">
-            			
+
             <provider copy-of="extension" id="org.eclipse.cdt.ui.UserLanguageSettingsProvider"/>
-            			
+
             <provider-reference id="org.eclipse.cdt.core.ReferencedProjectsLanguageSettingsProvider" ref="shared-provider"/>
-            			
+
             <provider-reference id="org.eclipse.cdt.managedbuilder.core.MBSLanguageSettingsProvider" ref="shared-provider"/>
-            		
+
         </extension>
-        	
+
     </configuration>
-    	
+
     <configuration id="0.2076748749.1938501318" name="devel">
-        		
+
         <extension point="org.eclipse.cdt.core.LanguageSettingsProvider">
-            			
+
             <provider copy-of="extension" id="org.eclipse.cdt.ui.UserLanguageSettingsProvider"/>
-            			
+
             <provider-reference id="org.eclipse.cdt.core.ReferencedProjectsLanguageSettingsProvider" ref="shared-provider"/>
-            			
+
             <provider-reference id="org.eclipse.cdt.managedbuilder.core.MBSLanguageSettingsProvider" ref="shared-provider"/>
-            		
+
         </extension>
-        	
+
     </configuration>
-    
+
 </project>