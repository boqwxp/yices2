--- conflicted
+++ resolved
@@ -5697,7 +5697,6 @@
       code = mcsat_assert_formulas(ctx->mcsat, n, a);
       goto done;
     }
-<<<<<<< HEAD
 
 #if 0
     printf("\n=== Context: process assertions ===\n");
@@ -5705,8 +5704,6 @@
     printf("===\n\n");
 #endif
 
-=======
->>>>>>> af0ba46c
     // flatten
     for (i=0; i<n; i++) {
       flatten_assertion(ctx, a[i]);
