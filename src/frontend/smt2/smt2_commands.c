/*
 * This file is part of the Yices SMT Solver.
 * Copyright (C) 2017 SRI International.
 *
 * Yices is free software: you can redistribute it and/or modify
 * it under the terms of the GNU General Public License as published by
 * the Free Software Foundation, either version 3 of the License, or
 * (at your option) any later version.
 *
 * Yices is distributed in the hope that it will be useful,
 * but WITHOUT ANY WARRANTY; without even the implied warranty of
 * MERCHANTABILITY or FITNESS FOR A PARTICULAR PURPOSE.  See the
 * GNU General Public License for more details.
 *
 * You should have received a copy of the GNU General Public License
 * along with Yices.  If not, see <http://www.gnu.org/licenses/>.
 */

/*
 * ALL SMT-LIB 2 COMMANDS
 */

#if defined(CYGWIN) || defined(MINGW)
#define EXPORTED __declspec(dllexport)
#define __YICES_DLLSPEC__ EXPORTED
#else
#define EXPORTED __attribute__((visibility("default")))
#endif

#include <stdio.h>
#include <stdarg.h>
#include <inttypes.h>
#include <string.h>
#include <ctype.h>
#include <assert.h>
#include <errno.h>

#include "api/context_config.h"
#include "api/smt_logic_codes.h"
#include "api/yices_extensions.h"
#include "api/yices_globals.h"
#include "context/context.h"
#include "frontend/common/bug_report.h"
#include "frontend/common/parameters.h"
#include "frontend/common/tables.h"
#include "frontend/smt2/attribute_values.h"
#include "frontend/smt2/smt2_commands.h"
#include "frontend/smt2/smt2_lexer.h"
#include "frontend/smt2/smt2_model_printer.h"
#include "frontend/smt2/smt2_printer.h"
#include "io/term_printer.h"
#include "model/model_eval.h"
#include "model/projection.h"
#include "utils/refcount_strings.h"

#include "utils/timeout.h"
#include "mcsat/options.h"

#include "yices.h"
#include "yices_exit_codes.h"

// for statistics
#include "solvers/bv/bvsolver.h"
#include "solvers/floyd_warshall/idl_floyd_warshall.h"
#include "solvers/floyd_warshall/rdl_floyd_warshall.h"
#include "solvers/funs/fun_solver.h"
#include "solvers/simplex/simplex.h"
#include "utils/cputime.h"
#include "utils/memsize.h"




/*
 * DUMP CONTEXT: FOR TESTING/DEBUGGING
 */
#define DUMP_CTX 0

#if DUMP_CTX

#include "io/term_printer.h"
#include "io/type_printer.h"
#include "solvers/floyd_warshall/idl_fw_printer.h"
#include "solvers/floyd_warshall/rdl_fw_printer.h"
#include "solvers/simplex/simplex_printer.h"
#include "solvers/bv/bvsolver_printer.h"
#include "solvers/egraph/egraph_printer.h"
#include "solvers/cdcl/smt_core_printer.h"
#include "solvers/cdcl/gates_printer.h"
#include "context/context_printer.h"


/*
 * Print the egraph state
 */
static void dump_egraph(FILE *f, egraph_t *egraph) {
  fprintf(f, "\n--- Egraph Variables ---\n");
  print_egraph_terms(f, egraph);
  fprintf(f, "\n--- Egraph Atoms ---\n");
  print_egraph_atoms(f, egraph);
}


/*
 * Print the arithmetic solver state
 */
static void dump_idl_solver(FILE *f, idl_solver_t *idl) {
  fprintf(f, "\n--- IDL Variables ---\n");
  print_idl_var_table(f, idl);
  fprintf(f, "\n--- IDL Atoms ---\n");
  print_idl_atoms(f, idl);
  fprintf(f, "\n--- IDL Constraints ---\n");
  print_idl_axioms(f, idl);
  fprintf(f, "\n");
}

static void dump_rdl_solver(FILE *f, rdl_solver_t *rdl) {
  fprintf(f, "\n--- RDL Variables ---\n");
  print_rdl_var_table(f, rdl);
  fprintf(f, "\n--- RDL Atoms ---\n");
  print_rdl_atoms(f, rdl);
  fprintf(f, "\n--- RDL Constraints ---\n");
  print_rdl_axioms(f, rdl);
  fprintf(f, "\n");
}

static void dump_simplex_solver(FILE *f, simplex_solver_t *simplex) {
  fprintf(f, "\n--- Simplex Variables ---\n");
  print_simplex_vars(f, simplex);
  fprintf(f, "\n--- Simplex Atoms ---\n");
  print_simplex_atoms(f, simplex);
  fprintf(f, "\n--- Simplex Tableau ---\n");
  print_simplex_matrix(f, simplex);
  fprintf(f, "\n--- Simplex Bounds ---\n");
  print_simplex_bounds(f, simplex);
  fprintf(f, "\n");
}


/*
 * Print the bitvector solver state
 */
static void dump_bv_solver(FILE *f, bv_solver_t *solver) {
  fprintf(f, "\n--- Bitvector Partition ---\n");
  print_bv_solver_partition(f, solver);
  fprintf(f, "\n--- Bitvector Variables ---\n");
  print_bv_solver_vars(f, solver);
  fprintf(f, "\n--- Bitvector Atoms ---\n");
  print_bv_solver_atoms(f, solver);
  fprintf(f, "\ntotal: %"PRIu32" atoms\n", solver->atbl.natoms);
  fprintf(f, "\n--- Bitvector Bounds ---\n");
  print_bv_solver_bounds(f, solver);
  fprintf(f, "\n--- DAG ---\n");
  print_bv_solver_dag(f, solver);
  if (solver->blaster != NULL) {
    fprintf(f, "\n--- Gates ---\n");
    print_gate_table(f, &solver->blaster->htbl);
  }
  fprintf(f, "\n");
}


/*
 * Print the context:
 */
static void dump_context(FILE *f, context_t *ctx) {
  fprintf(f, "--- All terms ---\n");
  pp_term_table(f, ctx->terms);
  fprintf(f, "\n--- Substitutions ---\n");
  print_context_intern_subst(f, ctx);
  fprintf(f, "\n--- Internalization ---\n");
  print_context_intern_mapping(f, ctx);

  if (context_has_egraph(ctx)) {
    dump_egraph(f, ctx->egraph);
  }

  if (context_has_arith_solver(ctx)) {
    if (context_has_idl_solver(ctx)) {
      dump_idl_solver(f, ctx->arith_solver);
    } else if (context_has_rdl_solver(ctx)) {
      dump_rdl_solver(f, ctx->arith_solver);
    } else {
      assert(context_has_simplex_solver(ctx));
      dump_simplex_solver(f, ctx->arith_solver);
    }
  }

  if (context_has_bv_solver(ctx)) {
    dump_bv_solver(f, ctx->bv_solver);
  }

  /*
   * If arch is still AUTO_IDL or AUTO_RDL,
   * then flattening + simplification returned unsat
   * but the core is not initialized
   * so we can't print the clauses.
   */
  if (ctx->arch != CTX_ARCH_AUTO_IDL &&
      ctx->arch != CTX_ARCH_AUTO_RDL) {
    fprintf(f, "--- Clauses ---\n");
    print_clauses(f, ctx->core);
    fprintf(f, "\n");
  }


#if 0
  fprintf(f, "--- Auxiliary vectors ---\n\n");
  print_context_subst_eqs(f, ctx);
  print_context_top_eqs(f, ctx);
  print_context_top_atoms(f, ctx);
  print_context_top_formulas(f, ctx);
  print_context_top_interns(f, ctx);
  fprintf(f, "\n");
#endif

  fflush(f);
}


static void dump(const char *filename, context_t *ctx) {
  FILE *f;

  f = fopen(filename, "w");
  if (f == NULL) {
    perror(filename);
  } else {
    dump_context(f, ctx);
    fclose(f);
  }
}

#endif


/*
 * FOR TESTING: BITBLAST THEN EXPORT TO DIMACS
 */

#define EXPORT_TO_DIMACS 0

#if EXPORT_TO_DIMACS

#include "solvers/bv/dimacs_printer.h"

/*
 * Export ctx content in DIMACS format
 * - s = file name
 */
static void do_export(context_t *ctx, const char *s) {
  FILE *f;

  f = fopen(s, "w");
  if (f == NULL) {
    perror(s);
    exit(YICES_EXIT_SYSTEM_ERROR);
  } else {
    dimacs_print_bvcontext(f, ctx);
    fclose(f);
  }
}

/*
 * Force bitblasting then export
 * - s = filename
 * - ctx's status must be IDLE when this is called
 */
static void bitblast_then_export(context_t *ctx, const char *s) {
  smt_status_t stat;

  assert(context_status(ctx) == STATUS_IDLE);
  stat = precheck_context(ctx);
  switch (stat) {
  case STATUS_UNKNOWN:
  case STATUS_UNSAT:
    do_export(ctx, s);
    break;

  case STATUS_INTERRUPTED:
    fprintf(stderr, "Export to dimacs interrupted\n");
    break;

  default:
    fprintf(stderr, "Unexpected context status after pre-check\n");
    break;
  }
}



/*
 * Export the delayed assertions
 * - ctx = context
 * - a = array of n formulas (the assertions)
 * - s = filename
 */
static int32_t export_delayed_assertions(context_t *ctx, uint32_t n, term_t *a, const char *s) {
  int32_t code;

  code = CTX_OPERATION_NOT_SUPPORTED;
  if (ctx->logic == QF_BV && ctx->mode == CTX_MODE_ONECHECK) {
    code = yices_assert_formulas(ctx, n, a);
    if (code == 0) {
      bitblast_then_export(ctx, s);
    }
  }
  return code;
}



#endif



/*
 * NAME STACKS
 */

/*
 * Initialize; nothing allocated yet
 */
static void init_smt2_name_stack(smt2_name_stack_t *s) {
  s->names = NULL;
  s->top = 0;
  s->size = 0;
  s->deletions = 0;
}

/*
 * Make room for some names to be pushed
 */
static void extend_smt2_name_stack(smt2_name_stack_t *s) {
  uint32_t n;

  n = s->size;
  if (n == 0) {
    n = DEF_SMT2_NAME_STACK_SIZE;
    assert(n <= MAX_SMT2_NAME_STACK_SIZE);
    s->names = (char **) safe_malloc(n * sizeof(char *));
    s->size = n;
  } else {
    n += (n >> 1) + 1;
    if (n > MAX_SMT2_NAME_STACK_SIZE) {
      out_of_memory();
    }
    s->names = (char **) safe_realloc(s->names, n * sizeof(char *));
    s->size = n;
  }
}


/*
 * Push name on top of the stack
 * - name must be a refcount string
 * - name's reference counter is incremented
 */
static void smt2_push_name(smt2_name_stack_t *s, char *name) {
  uint32_t i;

  i = s->top;
  if (i == s->size) {
    extend_smt2_name_stack(s);
  }
  assert(i < s->size);
  s->names[i] = name;
  string_incref(name);
  s->top = i+1;
}


/*
 * Remove names on top of the stack and remove them from the term_name table
 * - ptr = new top: names[0 ... ptr-1] are kept
 */
static void smt2_pop_term_names(smt2_name_stack_t *s, uint32_t ptr) {
  char *name;
  uint32_t n;

  n = s->top;
  while (n > ptr) {
    n --;
    name = s->names[n];

    assert(yices_get_term_by_name(name) != NULL_TERM);
    yices_remove_term_name(name);
    assert(yices_get_term_by_name(name) == NULL_TERM);

    string_decref(name);
  }
  s->deletions += (s->top - ptr);
  s->top = n;
}


/*
 * Remove names on top of the stack and remove them from the type-name table
 * - ptr = new top: names[0 ... ptr - 1] are kept
 */
static void smt2_pop_type_names(smt2_name_stack_t *s, uint32_t ptr) {
  char *name;
  uint32_t n;

  n = s->top;
  while (n > ptr) {
    n --;
    name = s->names[n];

    assert(yices_get_type_by_name(name) != NULL_TYPE);
    yices_remove_type_name(name);
    assert(yices_get_type_by_name(name) == NULL_TYPE);

    string_decref(name);
  }
  s->deletions += (s->top - ptr);
  s->top = n;
}


/*
 * Remove names on top of the stack and remove them from the macro name table
 * - ptr = new top: names[0 ... ptr - 1] are kept
 *
 * NOTE: we can't delete the type_macro. We just remove the mapping
 * name -> macro id. If we remove type_constructor, then we'll delete
 * all instances of that constructor from the type table, but that's
 * not safe unless we remove all terms that have such a type.
 */
static void smt2_pop_macro_names(smt2_name_stack_t *s, uint32_t ptr) {
  char *name;
  uint32_t n;

  n = s->top;
  while (n > ptr) {
    n --;
    name = s->names[n];

    assert(yices_get_macro_by_name(name) >= 0);
    yices_remove_type_macro_name(name);
    assert(yices_get_macro_by_name(name) < 0);

    string_decref(name);
  }
  s->deletions += (s->top - ptr);
  s->top = n;
}



/*
 * Deletion
 */
static void delete_smt2_name_stack(smt2_name_stack_t *s) {
  uint32_t n;

  n = s->top;
  while (n > 0) {
    n --;
    string_decref(s->names[n]);
  }
  safe_free(s->names);
  s->names = NULL;
}


/*
 * Reset: remove all names
 */
static void reset_smt2_name_stack(smt2_name_stack_t *s) {
  delete_smt2_name_stack(s);
  assert(s->names == NULL);
  s->top = 0;
  s->size = 0;
  s->deletions = 0;
}


/*
 * PUSH/POP STACK
 */

/*
 * Initialize: nothing allocated yet
 */
static void init_smt2_stack(smt2_stack_t *s) {
  s->data = NULL;
  s->top = 0;
  s->size = 0;
  s->levels = 0;
}

/*
 * Make room
 */
static void extend_smt2_stack(smt2_stack_t *s) {
  uint32_t n;

  n = s->size;
  if (n == 0) {
    n = DEF_SMT2_STACK_SIZE;
    assert(n <= MAX_SMT2_STACK_SIZE);
    s->data = (smt2_push_rec_t *) safe_malloc(n * sizeof(smt2_push_rec_t));
    s->size = n;
  } else {
    n += (n >> 1) + 1;
    if (n > MAX_SMT2_STACK_SIZE) {
      out_of_memory();
    }
    s->data = (smt2_push_rec_t *) safe_realloc(s->data, n * sizeof(smt2_push_rec_t));
    s->size = n;
  }
}


/*
 * Push data:
 * - m = multiplicity
 * - terms, types, macros = number of term/type/macro declarations
 * - named_bools. named_asserts = number of named boolean terms and assertions
 */
static void smt2_stack_push(smt2_stack_t *s, uint32_t m, uint32_t terms, uint32_t types, uint32_t macros,
			    uint32_t named_bools, uint32_t named_asserts) {
  uint32_t i;

  i = s->top;
  if (i == s->size) {
    extend_smt2_stack(s);
  }
  assert(i < s->size);
  s->data[i].multiplicity = m;
  s->data[i].term_decls = terms;
  s->data[i].type_decls = types;
  s->data[i].macro_decls = macros;
  s->data[i].named_bools = named_bools;
  s->data[i].named_asserts = named_asserts;
  s->levels += m;
  s->top = i+1;
}


/*
 * Get the top element:
 * - warning: this pointer may become invalid is data is pushed on s
 */
static inline smt2_push_rec_t *smt2_stack_top(smt2_stack_t *s) {
  assert(s->top > 0);
  return s->data + (s->top - 1);
}


static inline bool smt2_stack_is_nonempty(smt2_stack_t *s) {
  return s->top > 0;
}

/*
 * Remove the top element
 */
static void smt2_stack_pop(smt2_stack_t *s) {
  uint32_t i;

  assert(s->top > 0);
  i = s->top - 1;
  assert(s->levels >= s->data[i].multiplicity);
  s->levels -= s->data[i].multiplicity;
  s->top = i;
}

/*
 * Delete
 */
static void delete_smt2_stack(smt2_stack_t *s) {
  safe_free(s->data);
  s->data = NULL;
}


/*
 * Empty the stack
 */
static void reset_smt2_stack(smt2_stack_t *s) {
  delete_smt2_stack(s);
  assert(s->data == NULL);
  s->top = 0;
  s->size = 0;
  s->levels = 0;
}



/*
 * CHECK AND BUILD A CORE
 */

/*
 * Check sat with assumptions and build an unsat core
 */
static smt_status_t check_with_assumptions(context_t *ctx, const param_t *params, uint32_t n, const term_t a[], ivector_t *core) {
  ivector_t assumptions;
  smt_status_t status;
  literal_t l;
  uint32_t i;

  // if ctx is already unsat, the core is empty
  if (context_status(ctx) == STATUS_UNSAT) {
    ivector_reset(core);
    return STATUS_UNSAT;
  }

  // convert a[0] ... a[n-1] to assumptions
  init_ivector(&assumptions, n);
  for (i=0; i<n; i++) {
    l = context_add_assumption(ctx, a[i]);
    if (l < 0) {
      // error when processing term a[i]
      yices_internalization_error(l);
      status = STATUS_ERROR;
      goto done;
    }
    ivector_push(&assumptions, l);
  }

  status = check_context_with_assumptions(ctx, params, n, assumptions.data);
  if (status == STATUS_UNSAT) {
    context_build_unsat_core(ctx, core);
  }

 done:
  delete_ivector(&assumptions);

  return status;
}

/*
 * INTERNAL STATISTICS
 */
static void init_cmd_stats(smt2_cmd_stats_t *stats) {
  stats->num_commands = 0;
  stats->num_declare_sort = 0;
  stats->num_define_sort = 0;
  stats->num_declare_fun = 0;
  stats->num_define_fun = 0;
  stats->num_assert = 0;
  stats->num_check_sat = 0;
  stats->num_check_sat_assuming = 0;
  stats->num_push = 0;
  stats->num_pop = 0;
  stats->num_get_value = 0;
  stats->num_get_assignment = 0;
  stats->num_get_unsat_core = 0;
  stats->num_get_unsat_assumptions = 0;
}



/*
 * REQUIRED INFO
 */
static const char *yices_name = "Yices";
static const char *yices_authors = "Bruno Dutertre, Dejan Jovanović";
static const char *error_behavior = "immediate-exit";

/*
 * GLOBAL OBJECTS
 */
static bool done;         // set to true on exit
static attr_vtbl_t avtbl; // attribute values

// exported
smt2_globals_t __smt2_globals;



/*
 * MAJOR ERRORS
 */

/*
 * If something goes wrong while writing to the output channel
 * or when closing it
 */
static void __attribute__((noreturn)) failed_output(void) {
  fprintf(stderr, "\n**************************************\n");
  fprintf(stderr, "FATAL ERROR\n");
  perror(__smt2_globals.out_name);
  fprintf(stderr, "\n**************************************\n\n");

  exit(YICES_EXIT_SYSTEM_ERROR);
}


/*
 * OUTPUT FUNCTIONS
 */

/*
 * Formatted output: like printf but use __smt2_globals.out
 */
static void print_out(const char *format, ...) {
  va_list p;

  va_start(p, format);
  if (vfprintf(__smt2_globals.out, format, p) < 0) {
    failed_output();
  }
  va_end(p);
}


/*
 * Flush the output channel
 */
static inline void flush_out(void) {
  if (fflush(__smt2_globals.out) == EOF) {
    failed_output();
  }
}


/*
 * Report success
 */
static void report_success(void) {
  if (__smt2_globals.print_success) {
    print_out("success\n");
    flush_out();
  }
}




/*
 * ERROR REPORTS
 */

/*
 * Error prefix/suffix
 * - SMT2 wants errors to be printed as
 *        (error "explanation")
 *   on the current output channel
 * - start_error(l, c) prints '(error "at line l, column c: '
 * - open_error() prints '(error "
 * - close_error() prints '")' and a newline then flush the output channel
 */
static void start_error(uint32_t line, uint32_t column) {
  print_out("(error \"at line %"PRIu32", column %"PRIu32": ", line, column);
}

static void open_error(void) {
  print_out("(error \"");
}

static void close_error(void) {
  print_out("\")\n");
  flush_out();
}


/*
 * Formatted error: like printf but add the prefix and close
 */
static void print_error(const char *format, ...) {
  va_list p;

  open_error();
  va_start(p, format);
  if (vfprintf(__smt2_globals.out, format, p) < 0) {
    failed_output();
  }
  va_end(p);
  close_error();
}


/*
 * Syntax error (reported by tstack)
 * - lex = lexer
 * - expected_token = either an smt2_token or -1
 *
 * lex is as follows:
 * - current_token(lex) = token that caused the error
 * - current_token_value(lex) = corresponding string
 * - current_token_length(lex) = length of that string
 * - lex->tk_line and lex->tk_column = start of the token in the input
 * - lex->reader.name  = name of the input file (NULL means input is stdin)
 */
static inline char *tkval(lexer_t *lex) {
  return current_token_value(lex);
}

void smt2_syntax_error(lexer_t *lex, int32_t expected_token) {
  reader_t *rd;
  smt2_token_t tk;

  tk = current_token(lex);
  rd = &lex->reader;

  start_error(rd->line, rd->column);

  switch (tk) {
  case SMT2_TK_INVALID_STRING:
    print_out("missing string terminator");
    break;

  case SMT2_TK_INVALID_NUMERAL:
    print_out("invalid numeral %s", tkval(lex));
    break;

  case SMT2_TK_INVALID_DECIMAL:
    print_out("invalid decimal %s", tkval(lex));
    break;

  case SMT2_TK_INVALID_HEXADECIMAL:
    print_out("invalid hexadecimal constant %s", tkval(lex));
    break;

  case SMT2_TK_INVALID_BINARY:
    print_out("invalid binary constant %s", tkval(lex));
    break;

  case SMT2_TK_INVALID_SYMBOL:
    print_out("invalid symbol");
    break;

  case SMT2_TK_INVALID_KEYWORD:
    print_out("invalid keyword");
    break;

  case SMT2_TK_ERROR:
    print_out("invalid token %s", tkval(lex));
    break;

  default:
    if (expected_token >= 0) {
      print_out("syntax error: %s expected", smt2_token_to_string(expected_token));
    } else if (expected_token == SMT2_COMMAND_EXPECTED && tk == SMT2_TK_SYMBOL) {
      print_out("syntax error: %s is not a command", tkval(lex));
    } else if (expected_token == SMT2_NOT_EXPECTED) {
      print_out("syntax error: '%s' expected", smt2_symbol_to_string(SMT2_SYM_NOT));
    } else if (expected_token == SMT2_LITERAL_EXPECTED) {
      print_out("syntax_error: literal expected");
    } else {
      print_out("syntax error");
    }
    break;
  }

  close_error();
}


/*
 * ERROR FROM YICES (in yices_error_report)
 */

// mismatch between logic and assertions
static void unsupported_construct(const char *what) {
  if (__smt2_globals.logic_name != NULL) {
    print_out("%s not allowed in logic %s", what, __smt2_globals.logic_name);
  } else {
    print_out("%s not supported");
  }
}

/*
 * If full is true: print (error <message>)
 * Otherwise: print <message>
 */
static void print_yices_error(bool full) {
  error_report_t *error;

  if (full) open_error();

  error = yices_error_report();
  switch (error->code) {
  case INVALID_BITSHIFT:
    print_out("invalid index in rotate");
    break;
  case INVALID_BVEXTRACT:
    print_out("invalid indices in bit-vector extract");
    break;
  case TOO_MANY_ARGUMENTS:
    print_out("too many arguments. Function arity is at most %"PRIu32, YICES_MAX_ARITY);
    break;
  case TOO_MANY_VARS:
    print_out("too many variables in quantifier. Max is %"PRIu32, YICES_MAX_VARS);
    break;
  case MAX_BVSIZE_EXCEEDED:
    print_out("bit-vector size too large. Max is %"PRIu32, YICES_MAX_BVSIZE);
    break;
  case DEGREE_OVERFLOW:
    print_out("maximal polynomial degree exceeded");
    break;
  case DIVISION_BY_ZERO:
    print_out("division by zero");
    break;
  case POS_INT_REQUIRED:
    print_out("integer argument must be positive");
    break;
  case NONNEG_INT_REQUIRED:
    print_out("integer argument must be non-negative");
    break;
  case FUNCTION_REQUIRED:
    print_out("argument is not a function");
    break;
  case ARITHTERM_REQUIRED:
    print_out("argument is not an arithmetic term");
    break;
  case BITVECTOR_REQUIRED:
    print_out("argument is not a bit-vector term");
    break;
  case WRONG_NUMBER_OF_ARGUMENTS:
    print_out("wrong number of arguments");
    break;
  case TYPE_MISMATCH:
    print_out("type error");
    break;
  case INCOMPATIBLE_TYPES:
    print_out("incompatible types");
    break;
  case INCOMPATIBLE_BVSIZES:
    print_out("arguments do not have the same number of bits");
    break;
  case EMPTY_BITVECTOR:
    print_out("bit-vectors can't have 0 bits");
    break;
  case ARITHCONSTANT_REQUIRED:
    print_out("argument is not an arithmetic constant");
    break;
  case TOO_MANY_MACRO_PARAMS:
    print_out("too many arguments in sort constructor. Max is %"PRIu32, TYPE_MACRO_MAX_ARITY);
    break;

  case CTX_FREE_VAR_IN_FORMULA:
    print_out("formula contains free variable");
    break;

  case CTX_LOGIC_NOT_SUPPORTED:
    print_out("logic not supported");
    break;

  case CTX_UF_NOT_SUPPORTED:
    unsupported_construct("UF is");
    break;

  case CTX_ARITH_NOT_SUPPORTED:
    unsupported_construct("arithmetic is");
    break;

  case CTX_BV_NOT_SUPPORTED:
    unsupported_construct("bitvectors are");
    break;

  case CTX_ARRAYS_NOT_SUPPORTED:
    unsupported_construct("arrays are");
    break;

  case CTX_QUANTIFIERS_NOT_SUPPORTED:
    unsupported_construct("quantifiers are");
    break;

  case CTX_SCALAR_NOT_SUPPORTED:
    unsupported_construct("scalar types are");
    break;

  case CTX_TUPLE_NOT_SUPPORTED:
    unsupported_construct("tuples are");
    break;

  case CTX_UTYPE_NOT_SUPPORTED:
    unsupported_construct("uninterpreted sorts are");
    break;

  case CTX_NONLINEAR_ARITH_NOT_SUPPORTED:
    unsupported_construct("non-linear arithmetic is");
    break;

  case CTX_FORMULA_NOT_IDL:
    print_out("formula is not in integer difference logic");
    break;

  case CTX_FORMULA_NOT_RDL:
    print_out("formula is not in real difference logic");
    break;

  case CTX_TOO_MANY_ARITH_VARS:
    print_out("too many variables for the arithmetic solver");
    break;

  case CTX_TOO_MANY_ARITH_ATOMS:
    print_out("too many atoms for the arithmetic solver");
    break;

  case CTX_TOO_MANY_BV_VARS:
    print_out("too many variables for the bit-vector solver");
    break;

  case CTX_TOO_MANY_BV_ATOMS:
    print_out("too many atoms for the bit-vector solver");
    break;

  case CTX_ARITH_SOLVER_EXCEPTION:
  case CTX_BV_SOLVER_EXCEPTION:
  case CTX_ARRAY_SOLVER_EXCEPTION:
  case CTX_OPERATION_NOT_SUPPORTED:
  case CTX_INVALID_CONFIG:
  case CTX_UNKNOWN_PARAMETER:
  case CTX_INVALID_PARAMETER_VALUE:
  case CTX_UNKNOWN_LOGIC:
    print_out("context exception");
    break;

  case EVAL_QUANTIFIER:
    print_out("can't evaluate quantified terms");
    break;

  case EVAL_LAMBDA:
    print_out("can't evaluate lambda terms");
    break;

  case EVAL_UNKNOWN_TERM:
  case EVAL_FREEVAR_IN_TERM:
  case EVAL_OVERFLOW:
  case EVAL_FAILED:
    print_out("can't evaluate term value");
    break;

  case MCSAT_ERROR_UNSUPPORTED_THEORY:
    print_out("mcsat: unsupported theory");
    break;

  case OUTPUT_ERROR:
    print_out(" IO error");
    break;

  default:
    print_out("BUG detected");
    if (full) close_error();
    freport_bug(__smt2_globals.err, "smt2_commands");
    break;
  }

  if (full) close_error();
}


/*
 * Print an internalization error code
 */
static void print_internalization_error(int32_t code) {
  yices_internalization_error(code);
  print_yices_error(true);
}

/*
 * Print the error code returned by ef_analyze
 */
static void print_ef_analyze_error(ef_code_t code) {
  assert(code != EF_NO_ERROR);
  print_error(efcode2error[code]);
}




/*
 * EXCEPTIONS
 */

/*
 * Error messages for tstack exceptions
 * NULL means that this should never occur (i.e., fatal exception)
 */
static const char * const exception_string[NUM_SMT2_EXCEPTIONS] = {
  NULL,                                 // TSTACK_NO_ERROR
  NULL,                                 // TSTACK_INTERNAL_ERROR
  "operation not implemented",          // TSTACK_OP_NOT_IMPLEMENTED
  "undefined term",                     // TSTACK_UNDEF_TERM
  "undefined sort",                     // TSTACK_UNDEF_TYPE
  "undefined sort constructor",         // TSTACK_UNDEF_MACRO,
  "invalid numeral",                    // TSTACK_RATIONAL_FORMAT
  "invalid decimal'",                   // TSTACK_FLOAT_FORMAT
  "invalid binary",                     // TSTACK_BVBIN_FORMAT
  "invalid hexadecimal",                // TSTACK_BVHEX_FORMAT
  "can't redefine sort",                // TSTACK_TYPENAME_REDEF
  "can't redefine term",                // TSTACK_TERMNAME_REDEF
  "can't redefine sort constructor",    // TSTACK_MACRO_REDEF
  NULL,                                 // TSTACK_DUPLICATE_SCALAR_NAME
  "duplicate variable name",            // TSTACK_DUPLICATE_VAR_NAME
  "duplicate variable name",            // TSTACK_DUPLICATE_TYPE_VAR_NAME
  NULL,                                 // TSTACK_INVALID_OP
  "wrong number of arguments",          // TSTACK_INVALID_FRAME
  "constant too large",                 // TSTACK_INTEGER_OVERFLOW
  NULL,                                 // TSTACK_NEGATIVE_EXPONENT
  "integer required",                   // TSTACK_NOT_AN_INTEGER
  "string required",                    // TSTACK_NOT_A_STRING
  "symbol required",                    // TSTACK_NOT_A_SYMBOL
  "numeral required",                   // TSTACK_NOT_A_RATIONAL
  "sort required",                      // TSTACK_NOT_A_TYPE
  "error in arithmetic operation",      // TSTACK_ARITH_ERROR
  "division by zero",                   // TSTACK_DIVIDE_BY_ZERO
  "divisor must be constant",           // TSTACK_NON_CONSTANT_DIVISOR
  "size must be positive",              // TSTACK_NONPOSITIVE_BVSIZE
  "bitvectors have incompatible sizes", // TSTACK_INCOMPATIBLE_BVSIZES
  "number can't be converted to a bitvector constant", // TSTACK_INVALID_BVCONSTANT
  "error in bitvector arithmetic operation",  //TSTACK_BVARITH_ERROR
  "error in bitvector operation",       // TSTACK_BVLOGIC_ERROR
  "incompatible sort in definition",    // TSTACK_TYPE_ERROR_IN_DEFTERM
  "invalid term",                       // TSTACK_STRINGS_ARE_NOT_TERMS
  NULL,                                 // TSTACK_YICES_ERROR
  "missing symbol in :named attribute", // SMT2_MISSING_NAME
  "no pattern given",                   // SMT2_MISSING_PATTERN
  "not a sort identifier",              // SMT2_SYMBOL_NOT_SORT
  "not an indexed sort identifier",     // SMT2_SYMBOL_NOT_IDX_SORT
  "not a sort constructor",             // SMT2_SYMBOL_NOT_SORT_OP
  "not an indexed sort constructor",    // SMT2_SYMBOL_NOT_IDX_SORT_OP
  "not a term identifier",              // SMT2_SYMBOL_NOT_TERM
  "not an indexed term identifier",     // SMT2_SYMBOL_NOT_IDX_TERM
  "not a function identifier",          // SMT2_SYMBOL_NOT_FUNCTION
  "not an indexed function identifier", // SMT2_SYMBOL_NOT_IDX_FUNCTION
  "undefined identifier",               // SMT2_UNDEF_IDX_SORT
  "undefined identifier",               // SMT2_UNDEF_IDX_SORT_OP
  "undefined identifier",               // SMT2_UNDEF_IDX_TERM
  "undefined identifier",               // SMT2_UNDEF_IDX_FUNCTION
  "invalid qualifier: types don't match",  // SMT2_TYPE_ERROR_IN_QUAL
  "sort qualifier not supported",       // SMT2_QUAL_NOT_IMPLEMENTED
  "invalid bitvector constant",         // SMT2_INVALID_IDX_BV
  "invalid :named attribute (term is not ground)",    // SMT2_NAMED_TERM_NOT_GROUND
  "invalid :named attribute (name is already used)",  // SMT2_NAMED_SYMBOL_REUSED
  NULL,                                 // SMT2_SYMBOL_REDEF_SORT
  NULL,                                 // SMT2_SYMBOL_REDEF_FUN
  NULL,                                 // SMT2_TERM_NOT_INTEGER
};


/*
 * Conversion of opcodes to strings
 */
static const char * const opcode_string[NUM_SMT2_OPCODES] = {
  NULL,                   // NO_OP
  "sort definition",      // DEFINE_TYPE (should not occur?)
  "term definition",      // DEFINE_TERM (should not occur?)
  "binding",              // BIND?
  "variable declaration", // DECLARE_VAR
  "sort-variable declaration", // DECLARE_TYPE_VAR
  "let",                  // LET
  "BitVec",               // MK_BV_TYPE
  NULL,                   // MK_SCALAR_TYPE
  NULL,                   // MK_TUPLE_TYPE
  "function type",        // MK_FUN_TYPE
  "type constructor",     // MK_APP_TYPE
  "function application", // MK_APPLY
  "ite",                  // MK_ITE
  "equality",             // MK_EQ
  "disequality",          // MK_DISEQ
  "distinct",             // MK_DISTINCT
  "not",                  // MK_NOT
  "or",                   // MK_OR
  "and",                  // MK_AND
  "xor",                  // MK_XOR
  "iff",                  // MK_IFF (not in SMT2?)
  "=>",                   // MK_IMPLIES
  NULL,                   // MK_TUPLE
  NULL,                   // MK_SELECT
  NULL,                   // MK_TUPLE_UPDATE
  NULL,                   // MK_UPDATE (replaced by SMT2_MK_STORE)
  "forall",               // MK_FORALL
  "exists",               // MK_EXISTS
  "lambda",               // MK_LAMBDA (not in SMT2)
  "addition",             // MK_ADD
  "subtraction",          // MK_SUB
  "negation",             // MK_NEG
  "multiplication",       // MK_MUL
  "division",             // MK_DIVISION
  "exponentiation",       // MK_POW
  "inequality",           // MK_GE
  "inequality",           // MK_GT
  "inequality",           // MK_LE
  "inequality",           // MK_LT
  "bitvector constant",   // MK_BV_CONST
  "bvadd",                // MK_BV_ADD
  "bvsub",                // MK_BV_SUB
  "bvmul",                // MK_BV_MUL
  "bvneg",                // MK_BV_NEG
  "bvpow",                // MK_BV_POW (not in SMT2)
  "bvudiv",               // MK_BV_DIV
  "bvurem",               // MK_BV_REM
  "bvsdiv",               // MK_BV_SDIV
  "bvurem",               // MK_BV_SREM
  "bvsmod",               // MK_BV_SMOD
  "bvnot",                // MK_BV_NOT
  "bvand",                // MK_BV_AND
  "bvor",                 // MK_BV_OR
  "bvxor",                // MK_BV_XOR
  "bvnand",               // MK_BV_NAND
  "bvnor",                // MK_BV_NOR
  "bvxnor",               // MK_BV_XNOR
  NULL,                   // MK_BV_SHIFT_LEFT0
  NULL,                   // MK_BV_SHIFT_LEFT1
  NULL,                   // MK_BV_SHIFT_RIGHT0
  NULL,                   // MK_BV_SHIFT_RIGHT1
  NULL,                   // MK_BV_ASHIFT_RIGHT
  "rotate_left",          // MK_BV_ROTATE_LEFT
  "rotate_right",         // MK_BV_ROTATE_RIGHT
  "bvshl",                // MK_BV_SHL
  "bvlshr",               // MK_BV_LSHR
  "bvashr",               // MK_BV_ASHR
  "extract",              // MK_BV_EXTRACT
  "concat",               // MK_BV_CONCAT
  "repeat",               // MK_BV_REPEAT
  "sign_extend",          // MK_BV_SIGN_EXTEND
  "zero_extend",          // MK_BV_ZERO_EXTEND
  "bvredand",             // MK_BV_REDAND (not in SMT2)
  "bvredor",              // MK_BV_REDOR (not in SMT2)
  "bvcomp",               // MK_BV_COMP
  "bvuge",                // MK_BV_GE,
  "bvugt",                // MK_BV_GT
  "bvule",                // MK_BV_LE
  "bvult",                // MK_BV_LT
  "bvsge",                // MK_BV_SGE
  "bvsgt",                // MK_BV_SGT
  "bvsle",                // MK_BV_SLE
  "bvslt",                // MK_BV_SLT
  NULL,                   // MK_BOOL_TO_BV
  NULL,                   // MK_BIT

  "floor",                // MK_FLOOR (not in SMT2)
  "ceil",                 // MK_CEIL (not in SMT2
  "abs",                  // MK_ABS
  "div",                  // MK_IDIV
  "mod",                  // MK_MOD
  "divides",              // MK_DIVIDES (not in SMT2 --> divisible)
  "is_int",               // MK_IS_INT

  "build term",           // BUILD_TERM
  "build_type",           // BUILD_TYPE
  //
  "exit",                 // SMT2_EXIT
  "end of file",          // SMT2_SILENT_EXIT
  "get-assertions",       // SMT2_GET_ASSERTIONS
  "get-assignment",       // SMT2_GET_ASSIGNMENT
  "get-proof",            // SMT2_GET_PROOF
  "get-unsat-assumptions",  // SMT2_GET_UNSAT_ASSUMPTIONS
  "get-unsat-core",       // SMT2_GET_UNSAT_CORE
  "get-value",            // SMT2_GET_VALUE
  "get-option",           // SMT2_GET_OPTION
  "get-info",             // SMT2_GET_INFO
  "set-option",           // SMT2_SET_OPTION
  "set-info",             // SMT2_SET_INFO
  "set-logic",            // SMT2_SET_LOGIC
  "push",                 // SMT2_PUSH
  "pop",                  // SMT2_POP
  "assert",               // SMT2_ASSERT,
  "check-sat",            // SMT2_CHECK_SAT,
  "check-sat-assuming",   // SMT2_CHECK_SAT_ASSUMING,
  "declare-sort",         // SMT2_DECLARE_SORT
  "define-sort",          // SMT2_DEFINE_SORT
  "declare-fun",          // SMT2_DECLARE_FUN
  "define-fun",           // SMT2_DEFINE_FUN
  "get-model",            // SMT2_GET_MODEL
  "echo",                 // SMT2_ECHO
  "reset-assertions",     // SMT2_RESET_ASSERTIONS
  "reset",                // SMT2_RESET_ALL
  //
  "attributes",           // SMT2_MAKE_ATTR_LIST
  "term annotation",      // SMT2_ADD_ATTRIBUTES
  "Array",                // SMT2_MK_ARRAY
  "select",               // SMT2_MK_SELECT
  "store",                // SMT2_MK_STORE
  "indexed_sort",         // SMT2_INDEXED_SORT
  "sort expression",      // SMT2_APP_INDEXED_SORT
  "indexed identifier",   // SMT2_INDEXED_TERM
  "sort qualifier",       // SMT2_SORTED_TERM
  "sort qualifier",       // SMT2_SORTED_INDEXED_TERM
  "function application", // SMT2_INDEXED_APPLY
  "sort qualifier",       // SMT2_SORTED_APPLY
  "sort qualifier",       // SMT2_SORTED_INDEXED_APPLY

  // more arithmetic stuff
  "to_real",              // SMT2_MK_TO_REAL
  "div",                  // SMT2_MK_DIV
  "mod",                  // SMT2_MK_MOD
  "abs",                  // SMT2_MK_ABS
  "to_int",               // SMT2_MK_TO_INT
  "is_int",               // SMT2_MK_IS_INT
  "divisible",            // SMT2_MK_DIVISIBLE
};



/*
 * Exception raised by tstack
 * - tstack = term stack
 * - exception = error code (defined in term_stack2.h)
 *
 * Error location in the input file is given by
 * - tstack->error_loc.line
 * - tstack->error_loc.column
 *
 * Extra fields (depending on the exception)
 * - tstack->error_string = erroneous input
 * - tstack->error_op = erroneous operation
 */
void smt2_tstack_error(tstack_t *tstack, int32_t exception) {
  start_error(tstack->error_loc.line, tstack->error_loc.column);

  switch (exception) {
  case TSTACK_OP_NOT_IMPLEMENTED:
    print_out("operation %s not implemented", opcode_string[tstack->error_op]);
    break;

  case TSTACK_UNDEF_TERM:
  case TSTACK_UNDEF_TYPE:
  case TSTACK_UNDEF_MACRO:
  case TSTACK_DUPLICATE_VAR_NAME:
  case TSTACK_DUPLICATE_TYPE_VAR_NAME:
  case TSTACK_TYPENAME_REDEF:
  case TSTACK_TERMNAME_REDEF:
  case TSTACK_MACRO_REDEF:
  case SMT2_SYMBOL_NOT_SORT:
  case SMT2_SYMBOL_NOT_IDX_SORT:
  case SMT2_SYMBOL_NOT_SORT_OP:
  case SMT2_SYMBOL_NOT_IDX_SORT_OP:
  case SMT2_SYMBOL_NOT_TERM:
  case SMT2_SYMBOL_NOT_IDX_TERM:
  case SMT2_SYMBOL_NOT_FUNCTION:
  case SMT2_SYMBOL_NOT_IDX_FUNCTION:
  case SMT2_UNDEF_IDX_SORT:
  case SMT2_UNDEF_IDX_SORT_OP:
  case SMT2_UNDEF_IDX_TERM:
  case SMT2_UNDEF_IDX_FUNCTION:
    if (symbol_needs_quotes(tstack->error_string)) {
      print_out("%s: |%s|", exception_string[exception], tstack->error_string);
    } else {
      print_out("%s: %s", exception_string[exception], tstack->error_string);
    }
    break;

  case SMT2_SYMBOL_REDEF_SORT:
  case SMT2_SYMBOL_REDEF_FUN:
    if (symbol_needs_quotes(tstack->error_string)) {
      print_out("name |%s| is already defined in the logic", tstack->error_string);
    } else {
      print_out("name %s is already defined in the logic", tstack->error_string);
    }
    break;


  case TSTACK_RATIONAL_FORMAT:
  case TSTACK_FLOAT_FORMAT:
  case TSTACK_BVBIN_FORMAT:
  case TSTACK_BVHEX_FORMAT:
    print_out("%s: %s", exception_string[exception], tstack->error_string);
    break;

  case TSTACK_INVALID_FRAME:
  case TSTACK_NONPOSITIVE_BVSIZE:
    print_out("%s in %s", exception_string[exception], opcode_string[tstack->error_op]);
    break;

  case TSTACK_INTEGER_OVERFLOW:
  case TSTACK_NOT_AN_INTEGER:
  case TSTACK_NOT_A_STRING:
  case TSTACK_NOT_A_SYMBOL:
  case TSTACK_NOT_A_RATIONAL:
  case TSTACK_NOT_A_TYPE:
  case TSTACK_ARITH_ERROR:
  case TSTACK_DIVIDE_BY_ZERO:
  case TSTACK_NON_CONSTANT_DIVISOR:
  case TSTACK_INCOMPATIBLE_BVSIZES:
  case TSTACK_INVALID_BVCONSTANT:
  case TSTACK_BVARITH_ERROR:
  case TSTACK_BVLOGIC_ERROR:
  case TSTACK_TYPE_ERROR_IN_DEFTERM:
  case SMT2_MISSING_NAME:
  case SMT2_MISSING_PATTERN:
  case SMT2_TYPE_ERROR_IN_QUAL:
  case SMT2_QUAL_NOT_IMPLEMENTED:
  case SMT2_INVALID_IDX_BV:
  case SMT2_NAMED_TERM_NOT_GROUND:
  case SMT2_NAMED_SYMBOL_REUSED:
    print_out("%s", exception_string[exception]);
    break;

  case SMT2_TERM_NOT_INTEGER:
    print_out("invalid argument in %s: not an integer",  opcode_string[tstack->error_op]);    
    break;

  case TSTACK_STRINGS_ARE_NOT_TERMS:
    print_out("%s: \"%s\"", exception_string[exception], tstack->error_string);
    break;

  case TSTACK_YICES_ERROR:
    // TODO: extract more information from yices_error_report();
    print_out("in %s: ", opcode_string[tstack->error_op]);
    print_yices_error(false);
    break;

  case TSTACK_NO_ERROR:
  case TSTACK_INTERNAL_ERROR:
  case TSTACK_DUPLICATE_SCALAR_NAME:
  case TSTACK_INVALID_OP:
  case TSTACK_NEGATIVE_EXPONENT:
  default:
    print_out("FATAL ERROR");
    close_error();
    freport_bug(__smt2_globals.err, "smt2_commands");
    break;
  }

  close_error();
}



/*
 * Bug report: unexpected status
 */
static void __attribute__((noreturn)) bad_status_bug(FILE *f) {
  print_error("Internal error: unexpected context status");
  flush_out();
  freport_bug(f, "Internal error: unexpected context status");
}



/*
 * PRINT STATUS AND STATISTICS
 */
static void show_status(smt_status_t status) {
  print_out("%s\n", status2string[status]);
}


/*
 * Status after check_with_assumptions or check: print an error if the
 * status is not SAT/UNSAT/UNKNOWN/INTERRUPTED
 */
static void report_status(smt2_globals_t *g, smt_status_t status) {
  switch (status) {
  case STATUS_UNKNOWN:
  case STATUS_SAT:
  case STATUS_UNSAT:
  case STATUS_INTERRUPTED:
    show_status(status);
    break;

  case STATUS_ERROR:
    print_yices_error(true);
    break;

  default:
    bad_status_bug(g->err);
    break;
  }
}


/*
 * Print the efsolver status. Print an error if the status
 * is not SAT/UNSAT/UNKNOWN/INTERRUPTED.
 */
static void report_ef_status(smt2_globals_t *g, ef_client_t *efc) {
  ef_status_t stat;
  int32_t error;
  ef_solver_t *efsolver;

  efsolver = efc->efsolver;

  assert(efsolver != NULL && efc->efdone);

  stat = efsolver->status;
  error = efsolver->error_code;

  switch (stat) {
  case EF_STATUS_SAT:
  case EF_STATUS_UNKNOWN:
  case EF_STATUS_UNSAT:
  case EF_STATUS_INTERRUPTED:
    trace_printf(g->tracer, 3, "(exist/forall solver: %"PRIu32" iterations)\n", efsolver->iters);
    print_out("%s\n", ef_status2string[stat]);
    break;

  case EF_STATUS_SUBST_ERROR:
    if (error == -1) {
      print_error("the exist/forall solver failed: degree overflow in substitution");
    } else {
      assert(error == -2);
      freport_bug(g->err, "the exist/forall solver failed: substitution error");
    }
    break;

  case EF_STATUS_ASSERT_ERROR:
    assert(error < 0);
    print_internalization_error(error);
    break;

  case EF_STATUS_PROJECTION_ERROR:
    if (error == PROJ_ERROR_NON_LINEAR) {
      print_error("the exists/forall solver failed: non-linear arithmetic is not supported");
    } else {
      freport_bug(g->err, "the exists/forall solver failed: projection error");
    }
    break;

  case EF_STATUS_MDL_ERROR:
  case EF_STATUS_IMPLICANT_ERROR:
  case EF_STATUS_TVAL_ERROR:
  case EF_STATUS_CHECK_ERROR:
  case EF_STATUS_ERROR:
  case EF_STATUS_IDLE:
  case EF_STATUS_SEARCHING:
    freport_bug(g->err, "the exists/forall solver failed: unexpected status: %s\n", ef_status2string[stat]);
    break;

  }
}




/*
 * Statistics about each solvers
 */
static void show_core_stats(smt_core_t *core) {
  print_out(" :boolean-variables %"PRIu32"\n", num_vars(core));
  print_out(" :atoms %"PRIu32"\n", num_atoms(core));
  print_out(" :clauses %"PRIu32"\n", num_clauses(core));
  print_out(" :restarts %"PRIu32"\n", num_restarts(core));
  print_out(" :clause-db-reduce %"PRIu32"\n", num_reduce_calls(core));
  print_out(" :clause-db-simplify %"PRIu32"\n", num_simplify_calls(core));
  print_out(" :decisions %"PRIu64"\n", num_decisions(core));
  print_out(" :conflicts %"PRIu64"\n", num_conflicts(core));
  print_out(" :theory-conflicts %"PRIu32"\n", num_theory_conflicts(core));
  print_out(" :boolean-propagations %"PRIu64"\n", num_propagations(core));
  print_out(" :theory-propagations %"PRIu32"\n", num_theory_propagations(core));
}

static void show_egraph_stats(egraph_t *egraph) {
  print_out(" :egraph-terms %"PRIu32"\n", egraph_num_terms(egraph));
  print_out(" :egraph-atoms %"PRIu32"\n", egraph_num_atoms(egraph));
  print_out(" :egraph-conflicts %"PRIu32"\n", egraph_num_conflicts(egraph));
  print_out(" :egraph-ackermann-lemmas %"PRIu32"\n", egraph_all_ackermann(egraph));
  print_out(" :egraph-final-checks %"PRIu32"\n", egraph_num_final_checks(egraph));
  print_out(" :egraph-interface-lemmas %"PRIu32"\n", egraph_num_interface_eqs(egraph));
}

static void show_funsolver_stats(fun_solver_t *solver) {
  print_out(" :array-vars %"PRIu32"\n", fun_solver_num_vars(solver));
  print_out(" :array-edges %"PRIu32"\n", fun_solver_num_edges(solver));
  print_out(" :array-update1-axioms %"PRIu32"\n", fun_solver_num_update1_axioms(solver));
  print_out(" :array-update2-axioms %"PRIu32"\n", fun_solver_num_update2_axioms(solver));
  print_out(" :array-extensionality-axioms %"PRIu32"\n", fun_solver_num_extensionality_axioms(solver));
}

static void show_simplex_stats(simplex_solver_t *solver) {
  simplex_collect_statistics(solver);
  print_out(" :simplex-init-vars %"PRIu32"\n", simplex_num_init_vars(solver));
  print_out(" :simplex-init-rows %"PRIu32"\n", simplex_num_init_rows(solver));
  print_out(" :simplex-init-atoms %"PRIu32"\n", simplex_num_init_atoms(solver));
  print_out(" :simplex-vars %"PRIu32"\n", simplex_num_vars(solver));
  print_out(" :simplex-rows %"PRIu32"\n", simplex_num_rows(solver));
  print_out(" :simplex-atoms %"PRIu32"\n", simplex_num_atoms(solver));
  print_out(" :simplex-pivots %"PRIu32"\n", simplex_num_pivots(solver));
  print_out(" :simplex-conflicts %"PRIu32"\n", simplex_num_conflicts(solver));
  print_out(" :simplex-interface-lemmas %"PRIu32"\n", simplex_num_interface_lemmas(solver));
  if (simplex_num_make_integer_feasible(solver) > 0 ||
      simplex_num_dioph_checks(solver) > 0) {
    print_out(" :simplex-integer-vars %"PRIu32"\n", simplex_num_integer_vars(solver));
    print_out(" :simplex-branch-and-bound %"PRIu32"\n", simplex_num_branch_and_bound(solver));
    print_out(" :simplex-gomory-cuts %"PRIu32"\n", simplex_num_gomory_cuts(solver));
    // bound strenthening
    print_out(" :simplex-bound-conflicts %"PRIu32"\n", simplex_num_bound_conflicts(solver));
    print_out(" :simplex-bound-recheck-conflicts %"PRIu32"\n", simplex_num_bound_recheck_conflicts(solver));
    // integrality test
    print_out(" :simplex-itest-conflicts %"PRIu32"\n", simplex_num_itest_conflicts(solver));
    print_out(" :simplex-itest-bound-conflicts %"PRIu32"\n", simplex_num_itest_bound_conflicts(solver));
    print_out(" :simplex-itest-recheck-conflicts %"PRIu32"\n", simplex_num_itest_bound_conflicts(solver));
    // diophantine solver
    print_out(" :simplex-gcd-conflicts %"PRIu32"\n", simplex_num_dioph_gcd_conflicts(solver));
    print_out(" :simplex-dioph-checks %"PRIu32"\n", simplex_num_dioph_checks(solver));
    print_out(" :simplex-dioph-conflicts %"PRIu32"\n", simplex_num_dioph_conflicts(solver));
    print_out(" :simplex-dioph-bound-conflicts %"PRIu32"\n", simplex_num_dioph_bound_conflicts(solver));
    print_out(" :simplex-dioph-recheck-conflicts %"PRIu32"\n", simplex_num_dioph_recheck_conflicts(solver));
  }
}

static void show_bvsolver_stats(bv_solver_t *solver) {
  print_out(" :bvsolver-vars %"PRIu32"\n", bv_solver_num_vars(solver));
  print_out(" :bvsolver-atoms %"PRIu32"\n", bv_solver_num_atoms(solver));
  print_out(" :bvsolver-equiv-lemmas %"PRIu32"\n", bv_solver_equiv_lemmas(solver));
  print_out(" :bvsolver-interface-lemmas %"PRIu32"\n", bv_solver_interface_lemmas(solver));
}

static void show_idl_fw_stats(idl_solver_t *solver) {
  print_out(" :idl-solver-vars %"PRIu32"\n", idl_num_vars(solver));
  print_out(" :idl-solver-atoms %"PRIu32"\n", idl_num_atoms(solver));
}

static void show_rdl_fw_stats(rdl_solver_t *solver) {
  print_out(" :rdl-solver-vars %"PRIu32"\n", rdl_num_vars(solver));
  print_out(" :rdl-solver-atoms %"PRIu32"\n", rdl_num_atoms(solver));
}


/*
 * Context statistics
 */
static void show_ctx_stats(context_t *ctx) {
  assert(ctx->core != NULL);
  show_core_stats(ctx->core);

  if (context_has_egraph(ctx)) {
    show_egraph_stats(ctx->egraph);
  }

  if (context_has_fun_solver(ctx)) {
    show_funsolver_stats(ctx->fun_solver);
  }
  if (context_has_arith_solver(ctx)) {
    if (context_has_simplex_solver(ctx)) {
      show_simplex_stats(ctx->arith_solver);
    } else if (context_has_idl_solver(ctx)) {
      show_idl_fw_stats(ctx->arith_solver);
    } else {
      assert(context_has_rdl_solver(ctx));
      show_rdl_fw_stats(ctx->arith_solver);
    }
  }

  if (context_has_bv_solver(ctx)) {
    show_bvsolver_stats(ctx->bv_solver);
  }

  if (ctx->mcsat != NULL) {
    mcsat_show_stats(ctx->mcsat, __smt2_globals.out);
  }
}


/*
 * Global state
 */
static void show_statistics(smt2_globals_t *g) {
  double time, mem;

  time = get_cpu_time();
  mem = mem_size() / (1024*1024);

  print_out("(:num-terms %"PRIu32"\n", yices_num_terms());
  print_out(" :num-types %"PRIu32"\n", yices_num_types());
  print_out(" :total-run-time %.3f\n", time);
  if (mem > 0) {
    print_out(" :mem-usage %.3f\n", mem);
  }
  if (g->ctx != NULL) {
    show_ctx_stats(g->ctx);
  }
  print_out(")\n");
  flush_out();
}


/*
 * OUTPUT/ERROR FILES
 */

/*
 * Close the output file and delete its name
 */
static void close_output_file(smt2_globals_t *g) {
  if (g->out != stdout) {
    assert(g->out_name != NULL);
    if (fclose(g->out) == EOF) {
      failed_output();
    }
    string_decref(g->out_name);
    g->out_name = NULL;
  }
  assert(g->out_name == NULL);
}

/*
 * Same thing for the error file
 */
static void close_error_file(smt2_globals_t *g) {
  if (g->err != stderr) {
    assert(g->err_name != NULL);
    if (fclose(g->err) == EOF) {
      failed_output();
    }
    string_decref(g->err_name);
    g->err_name = NULL;
  }
  assert(g->err_name == NULL);;
}



/*
 * Allocate and initialize the trace object
 */
static tracer_t *get_tracer(smt2_globals_t *g) {
  tracer_t *tmp;

  tmp = g->tracer;
  if (tmp == NULL) {
    tmp = (tracer_t *) safe_malloc(sizeof(tracer_t));
    init_trace(tmp);
    set_trace_vlevel(tmp, g->verbosity);
    set_trace_file(tmp, g->err);
    g->tracer = tmp;
  }
  return tmp;
}


/*
 * Delete the trace object
 */
static void delete_tracer(smt2_globals_t *g) {
  if (g->tracer != NULL) {
    delete_trace(g->tracer);
    safe_free(g->tracer);
    g->tracer = NULL;
  }
}

/*
 * Change the trace file
 */
static void update_trace_file(smt2_globals_t *g) {
  if (g->tracer != NULL) {
    set_trace_file(g->tracer, g->err);
  }
}


/*
 * Change the verbosity level in g->tracer
 * - create the tracer if needed
 */
static void update_trace_verbosity(smt2_globals_t *g) {
  tracer_t *tmp;

  if (g->tracer != NULL) {
    set_trace_vlevel(g->tracer, g->verbosity);
  } else if (g->verbosity > 0) {
    tmp = get_tracer(g);
    if (g->ctx != NULL) context_set_trace(g->ctx, tmp);
  }
}


/*
 * Initialize pretty printer object to use the output channel
 */
static void init_pretty_printer(yices_pp_t *printer, smt2_globals_t *g) {
  init_yices_pp(printer, g->out, &g->pp_area, PP_VMODE, 0);
}


/*
 * INFO TABLE
 */

/*
 * Return the table (construct and initialize it if necessary)
 */
static strmap_t *get_info_table(smt2_globals_t *g) {
  strmap_t *hmap;

  hmap = g->info;
  if (hmap == NULL) {
    hmap = (strmap_t *) safe_malloc(sizeof(strmap_t));
    init_strmap(hmap, 0); // default size
    g->info = hmap;
  }

  return hmap;
}


/*
 * For deletion: decrement the reference counter of
 * all avals in the table.
 */
static void info_finalizer(void *aux, strmap_rec_t *r) {
  if (r->val >= 0) {
    aval_decref(aux, r->val);
  }
}

/*
 * Delete the table
 */
static void delete_info_table(smt2_globals_t *g) {
  strmap_t *hmap;

  hmap = g->info;
  if (hmap != NULL) {
    strmap_iterate(hmap, g->avtbl, info_finalizer);
    delete_strmap(hmap);
    safe_free(hmap);
    g->info = NULL;
  }
}


/*
 * Add info:
 * - name = keyword
 * - val = attribute value (in g->avtbl)
 * - if there's info for name already, we overwrite it
 * - val may be -1 (AVAL_NULL)
 */
static void add_info(smt2_globals_t *g, const char *name, aval_t val) {
  strmap_t *info;
  strmap_rec_t *r;
  bool new;

  info = get_info_table(g);
  r = strmap_get(info, name, &new);
  if (!new && r->val >= 0) {
    aval_decref(g->avtbl, r->val);
  }
  r->val = val;
  if (val >= 0) {
    aval_incref(g->avtbl, val);
  }
}


/*
 * Check whether there's an info record for name
 * - if so return its value in *val and return true
 */
static bool has_info(smt2_globals_t *g, const char *name, aval_t *val) {
  strmap_t *info;
  strmap_rec_t *r;

  info = g->info;
  if (info != NULL) {
    r = strmap_find(info, name);
    if (r != NULL) {
      *val = r->val;
      return true;
    }
  }

  return false;
}



/*
 * SET-OPTION SUPPORT
 */

/*
 * Check whether v is a boolean.
 * If so copy its value in *result, otherwise leave result unchanged
 */
static bool aval_is_boolean(attr_vtbl_t *avtbl, aval_t v, bool *result) {
  char *s;

  if (v >= 0 && aval_tag(avtbl, v) == ATTR_SYMBOL) {
    s = aval_symbol(avtbl, v);
    if (strcmp(s, "true") == 0) {
      *result = true;
      return true;
    }
    if (strcmp(s, "false") == 0) {
      *result = false;
      return true;
    }
  }

  return false;
}

/*
 * Check whether v is a rational
 * If so copy its value in *result
 */
static bool aval_is_rational(attr_vtbl_t *avtbl, aval_t v, rational_t *result) {
  if (v >= 0 && aval_tag(avtbl, v) == ATTR_RATIONAL) {
    q_set(result, aval_rational(avtbl, v));
    return true;
  }

  return false;
}


/*
 * For (set-info :smt-lib-version X.Y)
 * - check whether v is either 2.0 or 2.5 or 2.6
 * - return false if it's not
 * - return true if it is
 *
 * - set *version to 100 * v (i.e., 2.5 --> 2500)
 */
static bool aval_is_known_version(attr_vtbl_t *avtbl, aval_t v, uint32_t *version) {
  rational_t aux;
  bool ok;

  ok = false;
  if (v >= 0 && aval_tag(avtbl, v) == ATTR_RATIONAL) {
    q_init(&aux);
    q_set(&aux, aval_rational(avtbl, v));
    if (q_cmp_int32(&aux, 2, 1) == 0) {
      // version 2.0
      *version = 2000;
      ok = true;
    } else if (q_cmp_int32(&aux, 5, 2) == 0) {
      // version 2.5
      *version = 2500;
      ok = true;
    } else if (q_cmp_int32(&aux, 13, 5) == 0) {
      // version 2.6
      *version = 2600;
      ok = true;
    }
    q_clear(&aux);
  }

  return ok;
}


/*
 * Boolean option
 * - name = option name (keyword)
 * - value = value given (in g->avtbl)
 * - *flag = where to set the option
 */
static void set_boolean_option(smt2_globals_t *g, const char *name, aval_t value, bool *flag) {
  if (aval_is_boolean(g->avtbl, value, flag)) {
    report_success();
  } else {
    print_error("option %s requires a Boolean value", name);
  }
}


/*
 * Integer option
 * - name = option name
 * - val = value in (g->avtbl)
 * - *result = where to copy the value
 */
static void set_uint32_option(smt2_globals_t *g, const char *name, aval_t value, uint32_t *result) {
  rational_t aux;
  int64_t x;

  q_init(&aux);
  if (aval_is_rational(g->avtbl, value, &aux) && q_is_integer(&aux)) {
    if (q_is_neg(&aux)) {
      print_error("option %s must be non-negative", name);
    } else if (q_get64(&aux, &x) && x <= (int64_t) UINT32_MAX) {
      assert(x >= 0);
      *result = (uint32_t) x;
      report_success();
    } else {
      print_error("integer overflow: value must be at most %"PRIu32, UINT32_MAX);
    }
  } else {
    print_error("option %s requires an integer value", name);
  }
  q_clear(&aux);
}


/*
 * Set/change the output channel:
 * - name = keyword (should be :regular-output-channel
 * - val = value (should be a string)
 */
static void set_output_file(smt2_globals_t *g, const char *name, aval_t value) {
  FILE *f;
  char *file_name;

  if (value >= 0 && aval_tag(g->avtbl, value) == ATTR_STRING) {
    file_name = aval_string(g->avtbl, value);
    f = stdout;
    if (strcmp(file_name, "stdout") != 0) {
      f = fopen(file_name, "a"); // append
      if (f == NULL) {
	print_error("can't open file %s", file_name);
	return;
      }
    }
    close_output_file(g);
    // change out_name
    if (f != stdout) {
      g->out_name = clone_string(file_name);
      string_incref(g->out_name);
    }
    g->out = f;
    report_success();
  } else {
    print_error("option %s requires a string value", name);
  }
}


/*
 * Set/change the diagnostic channel
 * - name = keyword (should be :regular-output-channel
 * - val = value (should be a string)
 */
static void set_error_file(smt2_globals_t *g, const char *name, aval_t value) {
  FILE *f;
  char *file_name;

  if (value >= 0 && aval_tag(g->avtbl, value) == ATTR_STRING) {
    file_name = aval_string(g->avtbl, value);
    f = stderr;
    if (strcmp(file_name, "stderr") != 0) {
      f = fopen(file_name, "a"); // append
      if (f == NULL) {
	print_error("can't open file %s", file_name);
	return;
      }
    }
    close_error_file(g);
    // change name
    if (f != stderr) {
      g->err_name = clone_string(file_name);
      string_incref(g->err_name);
    }
    g->err = f;
    update_trace_file(g);
    report_success();
  } else {
    print_error("option %s requires a string value", name);
  }
}



/*
 * Set the verbosity level
 * - name = keyword (should be :verbosity)
 * - val = value (in g->avtbl)
 */
static void set_verbosity(smt2_globals_t *g, const char *name, aval_t value) {
  rational_t aux;
  int64_t x;

  q_init(&aux);
  if (aval_is_rational(g->avtbl, value, &aux) && q_is_integer(&aux)) {
    if (q_is_neg(&aux)) {
      print_error("option %s must be non-negative", name);
    } else if (q_get64(&aux, &x) && x <= (int64_t) UINT32_MAX) {
      /*
       * x = verbosity level
       */
      g->verbosity = (uint32_t) x;
      update_trace_verbosity(g);
      report_success();
    } else {
      print_error("integer overflow: %s must be at most %"PRIu32, UINT32_MAX);
    }
  } else {
    print_error("option %s requires an integer value", name);
  }
  q_clear(&aux);
}


/*
 * Options: produce-unsat-cores and produce-unsat-assumptions.
 * It's not clear what to do if both were true. So we make
 * sure only one of them is true,
 */
static void set_unsat_core_option(smt2_globals_t *g, const char *name, aval_t value) {
  bool flag;

  if (aval_is_boolean(g->avtbl, value, &flag)) {
    if (flag && g->produce_unsat_assumptions) {
      print_error("can't have both :produce-unsat-cores and :produce-unsat-assumptions true");
    } else {
      g->produce_unsat_cores = flag;
      report_success();
    }
  } else {
    print_error("option %s requires a Boolean value", name);
  }
}

static void set_unsat_assumption_option(smt2_globals_t *g, const char *name, aval_t value) {
  bool flag;

  if (aval_is_boolean(g->avtbl, value, &flag)) {
    if (flag && g->produce_unsat_cores) {
      print_error("can't have both :produce-unsat-cores and :produce-unsat-assumptions true");
    } else {
      g->produce_unsat_assumptions = flag;
      report_success();
    }
  } else {
    print_error("option %s requires a Boolean value", name);
  }
}


/*
 * OUTPUT OF INFO AND OPTIONS
 */

/*
 * Print pair (keyword, value)
 */
static void print_kw_string_pair(const char *keyword, const char *value) {
  print_out("(%s \"%s\")\n", keyword, value);
}

static void print_kw_symbol_pair(const char *keyword, const char *value) {
  print_out("(%s %s)\n", keyword, value);
}

static void print_kw_uint64_pair(const char *keyword, uint64_t value) {
  print_out("(%s %"PRIu64")\n", keyword, value);
}

static const char * const string_bool[2] = { "false", "true" };

#if 0
// not used

static void print_kw_boolean_pair(const char *keyword, bool value) {
  print_kw_symbol_pair(keyword, string_bool[value]);
}

#endif

/*
 * Print value
 */
static void print_string_value(const char *value) {
  print_out("\"%s\"\n", value);
}

static void print_symbol_value(const char *value) {
  print_out("%s\n", value);
}

static void print_boolean_value(bool value) {
  print_symbol_value(string_bool[value]);
}

static void print_int32_value(uint32_t value) {
  print_out("%"PRIi32"\n", value);
}

static void print_uint32_value(uint32_t value) {
  print_out("%"PRIu32"\n", value);
}

static void print_float_value(double value) {
  if (value < 1.0) {
    print_out("%.4f\n", value);
  } else {
    print_out("%.2f\n", value);
  }
}

static void print_terms_value(smt2_globals_t *g, const ivector_t* order) {
  yices_pp_t printer;
  init_pretty_printer(&printer, g);
  pp_open_block(&printer, PP_OPEN_VPAR); // open '('
  if (order != NULL) {
    for (uint32_t i = 0; i < order->size; ++ i) {
      pp_term_full(&printer, __yices_globals.terms, order->data[i]);
    }
  } else {
    pp_string(&printer,"null");
  }
  pp_close_block(&printer, true); // close ')'
  delete_yices_pp(&printer, true);
}

/*
 * Print attribute values
 */
static void print_aval(smt2_globals_t *g, aval_t val);

static void print_aval_list(smt2_globals_t *g, attr_list_t *d) {
  uint32_t i, n;

  n = d->nelems;
  assert(n > 0);
  print_out("(");
  print_aval(g, d->data[0]);
  for (i=1; i<n; i++) {
    print_out(" ");
    print_aval(g, d->data[i]);
  }
  print_out(")");
}

/*
 * We can't use bvconst_print here because it uses prefix 0b
 */
static void print_aval_bv(smt2_globals_t *q, bvconst_attr_t *bv) {
  uint32_t n;

  n = bv->nbits;
  assert(n > 0);
  print_out("#b");
  do {
    n --;
    print_out("%u", (unsigned) bvconst_tst_bit(bv->data, n));
  } while (n > 0);
}

static void print_aval_rational(smt2_globals_t *g, rational_t *q) {
  q_print(g->out, q);
  if (ferror(g->out)) {
    failed_output();
  }
}

static void print_aval(smt2_globals_t *g, aval_t val) {
  assert(good_aval(g->avtbl, val));
  switch (aval_tag(g->avtbl, val)) {
  case ATTR_RATIONAL:
    print_aval_rational(g, aval_rational(g->avtbl, val));
    break;

  case ATTR_BV:
    print_aval_bv(g, aval_bvconst(g->avtbl, val));
    break;

  case ATTR_STRING:
    print_out("\"%s\"", aval_string(g->avtbl, val));
    break;

  case ATTR_SYMBOL:
    print_out("%s", aval_symbol(g->avtbl, val));
    break;

  case ATTR_LIST:
    print_aval_list(g, aval_list(g->avtbl, val));
    break;

  case ATTR_DELETED:
    freport_bug(g->err, "smt2_commands: attribute deleted");
    break;
  }
}

/*
 * Print pair keyword/val
 */
static void print_kw_value_pair(smt2_globals_t *g, const char *name, aval_t val) {
  if (val < 0) {
    print_out("(%s)\n", name);
  } else {
    print_out("(%s ", name);
    print_aval(g, val);
    print_out(")\n");
  }
}



/*
 * Check whether the logic is set
 * - if not print an error
 */
static bool check_logic(void) {
  if (__smt2_globals.logic_code == SMT_UNKNOWN) {
    print_error("no logic set");
    return false;
  }
  return true;
}


/*
 * Converse: make sure that no logic is set
 * - if it is, print (error "...") and return false
 */
static bool option_can_be_set(const char *option_name) {
  if (__smt2_globals.logic_code != SMT_UNKNOWN) {
    print_error("option %s can't be set now. It must be set before (set-logic ...)", option_name);
    return false;
  }
  return true;
}


/*
 * Output for options we don't support
 */
static void unsupported_option(void) {
  print_out("unsupported\n");
}



/*
 * ASSUMPTIONS AND NAMED ASSERTIONS
 */

/*
 * Allocate an assumption structure and store all named assertions in it.
 */
static assumptions_and_core_t *collect_named_assertions(smt2_globals_t *g) {
  assumptions_and_core_t *a;

  a = new_assumptions(__yices_globals.terms);
  collect_assumptions_from_stack(a, &g->named_asserts);
  return a;
}


/*
 * Allocate an assumption structure and store assumptions in it
 * - return NULL and print an error is any symbol is undefined or not Boolean
 */
static assumptions_and_core_t *collect_named_assumptions(uint32_t n, const signed_symbol_t *a) {
  assumptions_and_core_t *tmp;
  int32_t code;
  uint32_t index;

  tmp = new_assumptions(__yices_globals.terms);
  code = collect_assumptions_from_signed_symbols(tmp, n, a, &index);
  if (code < 0) {
    // failed: index = the bad term
    assert(0 <= index && index < n);
    if (code == -1) {
      print_error("undefined term %s", a[index].name);
    } else {
      print_error("term %s is not Boolean", a[index].name);
    }
    free_assumptions(tmp);
    tmp = NULL;
  }

  return tmp;
}

/*
 * CONTEXT INITIALIZATION
 */

/*
 * Check whether we can set the context in One-check mode
 * - we can if g->benchmark is true
 *   and g->produce_unsat_cores and g->produce_unsat_assumptions
 *   are both false.
 */
static inline bool one_check_mode(smt2_globals_t *g) {
  return g->benchmark_mode && !g->produce_unsat_cores &&
    !g->produce_unsat_assumptions;
}

/*
 * Allocate and initialize the context based on g->logic
 * - make sure the logic is supported before calling this
 */
static void init_smt2_context(smt2_globals_t *g) {
  smt_logic_t logic;
  context_arch_t arch;
  context_mode_t mode;
  bool iflag;
  bool qflag;

  assert(logic_is_supported(g->logic_code));
  assert(!g->efmode);

  // default: assume g->benchmark_mode is false
  logic = g->logic_code;
  mode = CTX_MODE_PUSHPOP;
  if (g->timeout > 0) {
    mode = CTX_MODE_INTERACTIVE;
  }
  arch = arch_for_logic(logic);
  iflag = iflag_for_logic(logic);
  qflag = qflag_for_logic(logic);

  if (g->mcsat) {
    // force MCSAT independent of the logic
    arch = CTX_ARCH_MCSAT;
  } else if (one_check_mode(g)) {
    // change mode and arch for QF_IDL/QF_RDL
    mode = CTX_MODE_ONECHECK;
    switch (logic) {
    case QF_IDL:
      arch = CTX_ARCH_AUTO_IDL;
      break;

    case QF_RDL:
      arch = CTX_ARCH_AUTO_RDL;
      break;

    default:
      break;
    }
  }

  if (arch == CTX_ARCH_MCSAT) {
    iflag = false;
    qflag = false;
  }

  g->ctx = yices_create_context(logic, arch, mode, iflag, qflag);
  assert(g->ctx != NULL);
  if (g->verbosity > 0 || g->tracer != NULL) {
    context_set_trace(g->ctx, get_tracer(g));
  }

  // Set the mcsat options
  g->ctx->mcsat_options = g->mcsat_options;

  /*
   * TODO: override the default context options based on
   * ctx_parameters.  I don't want to do it now (2015/07/22). If we
   * make a mistake, we could get a major performance loss.
   */
}


/*
 * Initialize the search parameters
 * - this must be done after the context is created
 * - if the architecture is AUTO_RDL or AUTO_IDL,
 *   this must be called after the assertions
 */
static void init_search_parameters(smt2_globals_t *g) {
  assert(g->ctx != NULL);
  yices_default_params_for_context(g->ctx, &g->parameters);
}



/*
 * CHECK SAT WITH TIMEOUT
 */

/*
 * Timeout handler: call stop_search when triggered
 * - data = pointer to the smt2_global structure
 */
static void timeout_handler(void *data) {
  smt2_globals_t *g;

  assert(data == &__smt2_globals);

  g = data;
  if (g->ctx != NULL && context_status(g->ctx) == STATUS_SEARCHING) {
    context_stop_search(g->ctx);
  }
}

/*
 * Call check_context with the given search parameters.
 * - if g->timeout is positive, set a timeout first
 */
static smt_status_t check_sat_with_timeout(smt2_globals_t *g, const param_t *params) {
  smt_status_t stat;

  if (g->timeout == 0) {
    // no timeout
    return check_context(g->ctx, params);
  }

  /*
   * We call init_timeout only now because the internal timeout
   * consumes resources even if it's never used.
   */
  if (! g->timeout_initialized) {
    init_timeout();
    g->timeout_initialized = true;
  }
  g->interrupted = false;
  start_timeout(g->timeout, timeout_handler, g);
  stat = check_context(g->ctx, params);
  clear_timeout();

  /*
   * Attempt to cleanly recover from interrupt
   */
  if (stat == STATUS_INTERRUPTED) {
    trace_printf(g->tracer, 2, "(check-sat: interrupted)\n");
    g->interrupted = true;
    if (context_get_mode(g->ctx) == CTX_MODE_INTERACTIVE) {
      context_cleanup(g->ctx);
      assert(context_status(g->ctx) == STATUS_IDLE);
    }
    // we don't want to report "interrupted" that's not SMT2 compliant
    stat = STATUS_UNKNOWN;
  }

  return stat;
}


/*
 * Check with assumptions:
 * - params = search parameters
 * - a = assumption data structure to use
 */
static smt_status_t check_sat_with_assumptions(smt2_globals_t *g, const param_t *params, assumptions_and_core_t *a) {
  smt_status_t stat;

  if (g->timeout == 0) {
    // no timeout
    stat = check_with_assumptions(g->ctx, params, a->assumptions.size, a->assumptions.data, &a->core);
    a->status = stat;
    return stat;
  }

  /*
   * We call init_timeout only now because the internal timeout
   * consumes resources even if it's never used.
   */
  if (! g->timeout_initialized) {
    init_timeout();
    g->timeout_initialized = true;
  }
  g->interrupted = false;
  start_timeout(g->timeout, timeout_handler, g);
  stat = check_with_assumptions(g->ctx, params, a->assumptions.size, a->assumptions.data, &a->core);
  a->status = stat;
  clear_timeout();

  /*
   * Attempt to cleanly recover from interrupt
   */
  if (stat == STATUS_INTERRUPTED) {
    trace_printf(g->tracer, 2, "(check-sat-assuming: interrupted)\n");
    g->interrupted = true;
    if (context_get_mode(g->ctx) == CTX_MODE_INTERACTIVE) {
      context_cleanup(g->ctx);
      assert(context_status(g->ctx) == STATUS_IDLE);
    }
    // we don't want to report "interrupted" that's not SMT2 compliant
    stat = STATUS_UNKNOWN;
  }

  return stat;
}



/*
 * DELAYED ASSERTION/CHECK_SAT
 */

/*
 * Check whether term t requires the Egraph
 * - seen = hset of all terms seen so far (none of them requires the Egraph)
 */
static bool needs_egraph(int_hset_t *seen, term_t t);

static bool composite_needs_egraph(int_hset_t *seen, composite_term_t *d) {
  uint32_t i, n;

  n = d->arity;
  for (i=0; i<n; i++) {
    if (needs_egraph(seen, d->arg[i])) return true;
  }
  return false;
}

static bool product_needs_egraph(int_hset_t *seen, pprod_t *p) {
  uint32_t i, n;

  n = p->len;
  for (i=0; i<n; i++) {
    if (needs_egraph(seen, p->prod[i].var)) return true;
  }
  return false;
}

static bool poly_needs_egraph(int_hset_t *seen, polynomial_t *p) {
  uint32_t i, n;

  n = p->nterms;
  i = 0;
  if (p->mono[0].var == const_idx) {
    i ++;
  }
  while (i < n) {
    if (needs_egraph(seen, p->mono[i].var)) return true;
    i ++;
  }
  return false;
}

static bool bvpoly64_needs_egraph(int_hset_t *seen, bvpoly64_t *p) {
  uint32_t i, n;

  n = p->nterms;
  i = 0;
  if (p->mono[0].var == const_idx) {
    i ++;
  }
  while (i < n) {
    if (needs_egraph(seen, p->mono[i].var)) return true;
    i ++;
  }
  return false;
}

static bool bvpoly_needs_egraph(int_hset_t *seen, bvpoly_t *p) {
  uint32_t i, n;

  n = p->nterms;
  i = 0;
  if (p->mono[0].var == const_idx) {
    i ++;
  }
  while (i < n) {
    if (needs_egraph(seen, p->mono[i].var)) return true;
    i ++;
  }
  return false;
}



static bool needs_egraph(int_hset_t *seen, term_t t) {
  term_table_t *terms;
  bool result;

  result = false;
  t = unsigned_term(t); // clear polarity
  if (int_hset_add(seen, t)) {
    // not seen yet
    terms = __yices_globals.terms;
    switch (term_kind(terms, t)) {
    case UNUSED_TERM:
    case RESERVED_TERM:
      assert(false);
      break;

    case CONSTANT_TERM:
    case VARIABLE:
    case UNINTERPRETED_TERM:
      result = is_utype_term(terms, t);
      break;

    case ARITH_CONSTANT:
    case BV64_CONSTANT:
    case BV_CONSTANT:
      result = false;
      break;

    case ARITH_EQ_ATOM:
    case ARITH_GE_ATOM:
    case ARITH_IS_INT_ATOM:
    case ARITH_FLOOR:
    case ARITH_CEIL:
    case ARITH_ABS:
      result = needs_egraph(seen, arith_atom_arg(terms, t));
      break;

    case ARITH_ROOT_ATOM:
      result = needs_egraph(seen, arith_root_atom_desc(terms, t)->p);
      break;

    case ITE_TERM:
    case ITE_SPECIAL:
    case EQ_TERM:
    case DISTINCT_TERM:
    case OR_TERM:
    case XOR_TERM:
    case ARITH_BINEQ_ATOM:
    case ARITH_RDIV:
    case ARITH_IDIV:
    case ARITH_MOD:
    case ARITH_DIVIDES_ATOM:
    case BV_ARRAY:
    case BV_DIV:
    case BV_REM:
    case BV_SDIV:
    case BV_SREM:
    case BV_SMOD:
    case BV_SHL:
    case BV_LSHR:
    case BV_ASHR:
    case BV_EQ_ATOM:
    case BV_GE_ATOM:
    case BV_SGE_ATOM:
      result = composite_needs_egraph(seen, composite_term_desc(terms, t));
      break;

    case BIT_TERM:
      result = needs_egraph(seen, bit_term_arg(terms, t));
      break;

    case APP_TERM:
    case UPDATE_TERM:
    case TUPLE_TERM:
    case FORALL_TERM:
    case LAMBDA_TERM:
    case SELECT_TERM:
      result = true;
      break;

    case POWER_PRODUCT:
      result = product_needs_egraph(seen, pprod_term_desc(terms, t));
      break;

    case ARITH_POLY:
      result = poly_needs_egraph(seen, poly_term_desc(terms, t));
      break;

    case BV64_POLY:
      result = bvpoly64_needs_egraph(seen, bvpoly64_term_desc(terms, t));
      break;

    case BV_POLY:
      result = bvpoly_needs_egraph(seen, bvpoly_term_desc(terms, t));
      break;
    }
  }

  return result;
}

/*
 * Check whether any formula is a[0...n-1] contains an uninterpreted function
 */
static bool has_uf(term_t *a, uint32_t n) {
  int_hset_t seen; // set of visited terms
  bool result;
  uint32_t i;

  result = false;
  init_int_hset(&seen, 32);
  for (i=0; i<n; i++) {
    result = needs_egraph(&seen, a[i]);
    if (result) break;
  }
  delete_int_hset(&seen);

  return result;
}

/*
 * Add a assertion t to g->assertions
 * - do nothing if t is true
 * - if t is false, set g->trivially_unsat to true
 */
static void add_delayed_assertion(smt2_globals_t *g, term_t t) {
  if (t != true_term) {
    ivector_push(&g->assertions, t);
    if (t == false_term) {
      g->trivially_unsat = true;
    }
  }
}


/*
 * Check satisfiability of all assertions
 */
static void check_delayed_assertions(smt2_globals_t *g) {
  int32_t code;
  smt_status_t status;

  // set frozen to true to disallow more assertions
  g->frozen = true;

  if (g->trivially_unsat) {
    print_out("unsat\n");
  } else if (g->assertions.size == 0) {
    print_out("sat\n");
  } else {
    /*
     * check for mislabeled benchmarks: some benchmarks
     * marked as QF_UFIDL do not require the Egraph (should be QF_IDL)
     */
    if (g->benchmark_mode && g->logic_code == QF_UFIDL &&
	!has_uf(g->assertions.data, g->assertions.size)) {
      trace_printf(g->tracer, 2, "(Warning: switching logic to QF_IDL)\n");
      g->logic_code = QF_IDL;
    }
    init_smt2_context(g);
#if 1
    code = yices_assert_formulas(g->ctx, g->assertions.size, g->assertions.data);
    if (code < 0) {
      // error during assertion processing
      print_yices_error(true);
      return;
    }
#if DUMP_CTX
    //    yices_print_presearch_stats(stderr, g->ctx);
    //    pp_context(g->out, g->ctx);
    dump("yices2intern.dmp", g->ctx);
#endif

    init_search_parameters(g);
    if (g->random_seed != 0) {
      g->parameters.random_seed = g->random_seed;
    }

    status = check_sat_with_timeout(g, &g->parameters);
    report_status(g, status);

#elif EXPORT_TO_DIMACS
    /*
     * TESTING: EXPORT TO DIMACS
     */
    code = export_delayed_assertions(g->ctx, g->assertions.size, g->assertions.data, "yices-bv.cnf");
    if (code < 0) {
      print_yices_error(true);
      return;
    }
#else
    /*
     * FOR TESTING: DISPLAY THE ASSERTIONS
     * (Preprocess then print)
     */
    code = context_process_formulas(g->ctx, g->assertions.size, g->assertions.data);
    if (code < 0) {
      print_internalization_error(code);
      return;
    }
    pp_context(g->out, g->ctx);
    //    print_context(g->out, g->ctx);
#endif
  }

  flush_out();
}


#if 0
/*
 * FOR TESTING/DEBUGGING: PRINT ALL DELAYED ASSERTIONS
 */
#include "io/term_printer.h"

static void show_delayed_assertions(smt2_globals_t *g) {
  yices_pp_t printer;
  term_t *v;
  uint32_t i, n;

  if (g->benchmark_mode) {
    v = g->assertions.data;
    n = g->assertions.size;

    init_pretty_printer(&printer, g);
    for (i=0; i<n; i++) {
      pp_term_full(&printer, __yices_globals.terms, v[i]);
      flush_yices_pp(&printer);
    }
    delete_yices_pp(&printer, true);
  }
}
#endif



#if 0
/*
 * For debugging: check that the unsat core is unsat!
 */
static void validate_unsat_core(smt2_globals_t *g) {
  context_t *saved_context;
  assumptions_and_core_t *a;
  ivector_t all;
  int32_t code;
  smt_status_t status;

  if (g->unsat_core->status == STATUS_UNSAT) {
    saved_context = g->ctx;
    g->ctx = NULL;
    init_smt2_context(g);

    a = g->unsat_core;

    init_ivector(&all, 100);
    ivector_add(&all, g->assertions.data, g->assertions.size);
    ivector_add(&all, a->core.data, a->core.size);
    code = yices_assert_formulas(g->ctx, all.size, all.data);
    if (code < 0) {
      printf("**** BUG: INVALID UNSAT CORE: BAD TERMS ****\n");
      fflush(stdout);
    } else {
      status = check_context(g->ctx, &g->parameters);
      if (status != STATUS_UNSAT) {
	printf("**** BUG: INVALID UNSAT CORE ****\n");
	fflush(stdout);
      }
    }
    delete_ivector(&all);
    yices_free_context(g->ctx);
    g->ctx = saved_context;
  }
}
#endif

/*
 * Check and build unsat core for the delayed assertions
 */
static void delayed_assertions_unsat_core(smt2_globals_t *g) {
  int32_t code;
  smt_status_t status;

  // disallow more assertions
  g->frozen = true;

  assert(g->unsat_core == NULL);
  g->unsat_core = collect_named_assertions(g);
  if (g->trivially_unsat) {
    // the core is empty
    g->unsat_core->status = STATUS_UNSAT;
    report_status(g, STATUS_UNSAT);
  } else {
    init_smt2_context(g);
    code = yices_assert_formulas(g->ctx, g->assertions.size, g->assertions.data);
    if (code < 0) {
      // error during assertion processing
      print_yices_error(true);
      return;
    }
    init_search_parameters(g);
    if (g->random_seed != 0) {
      g->parameters.random_seed = g->random_seed;
    }
    status = check_sat_with_assumptions(g, &g->parameters, g->unsat_core);
    //    validate_unsat_core(g);
    report_status(g, status);

    if (status == STATUS_ERROR) {
      free_assumptions(g->unsat_core);
      g->unsat_core = NULL;
    }
  }
}

/*
 * Check sat with assumptions
 */
static void check_delayed_assertions_assuming(smt2_globals_t *g, uint32_t n, signed_symbol_t *a) {
  assumptions_and_core_t *assumptions;
  int32_t code;
  smt_status_t status;

  assert(g->unsat_assumptions == NULL);

  assumptions = collect_named_assumptions(n, a);
  if (assumptions != NULL) {
    g->frozen = true;
    g->unsat_assumptions = assumptions;
    if (g->trivially_unsat) {
      // list of unsat assumption is empty
      assumptions->status = STATUS_UNSAT;
      report_status(g, STATUS_UNSAT);
    } else {
      init_smt2_context(g);
      code = yices_assert_formulas(g->ctx, g->assertions.size, g->assertions.data);
      if (code < 0) {
	// error during assertion processing
	print_yices_error(true);
	return;
      }
      init_search_parameters(g);
      if (g->random_seed != 0) {
	g->parameters.random_seed = g->random_seed;
      }
      status = check_sat_with_assumptions(g, &g->parameters, assumptions);
      report_status(g, status);

      if (status == STATUS_ERROR) {
	// cleanup
	free_assumptions(assumptions);
	g->unsat_assumptions = NULL;
      }
    }
  }
}


/*
 * EXISTS/FORALL SOLVER
 */

/*
 * Call the exists/forall solver on the delayed assertions
 * - print the status or an error message.
 */
static void efsolve_cmd(smt2_globals_t *g) {
  ef_client_t *efc;

  if (g->efmode) {
    efc = &g->ef_client;
    ef_solve(efc, &g->assertions, &g->parameters,
	     qf_fragment(g->logic_code), ef_arch_for_logic(g->logic_code),
	     g->tracer);

    if (efc->efcode != EF_NO_ERROR) {
      // error in preprocessing
      print_ef_analyze_error(efc->efcode);
    } else {
      report_ef_status(g, efc);
    }
  } else {
    print_error("(ef-solve) not supported.");
  }
}






/*
 * CONTEXT OPERATIONS: INCREMENTAL MODE
 */

/*
 * Cleanup before operations that change the context:
 * - delete the model and the core if any
 * - if the context is SAT or UNKNOWN, clear the current assignment
 * - if the context is UNSAT, remove assumptions if any
 *
 * After this: the status can be either IDLE or UNSAT.
 * UNSAT means the there were no assumptions.
 */
static void cleanup_context(smt2_globals_t *g) {
  if (g->model != NULL) {
    yices_free_model(g->model);
    g->model = NULL;
  }
  if (g->unsat_core != NULL) {
    free_assumptions(g->unsat_core);
    g->unsat_core = NULL;
  }
  if (g->unsat_assumptions != NULL) {
    free_assumptions(g->unsat_assumptions);
    g->unsat_assumptions  = NULL;
  }

  switch (context_status(g->ctx)) {
  case STATUS_UNKNOWN:
  case STATUS_SAT:
    // return to IDLE
    context_clear(g->ctx);
    assert(context_status(g->ctx) == STATUS_IDLE);
    break;

  case STATUS_UNSAT:
    // try to to remove assumptions
    context_clear_unsat(g->ctx);
    assert (context_status(g->ctx) == STATUS_IDLE ||
	    context_status(g->ctx) == STATUS_UNSAT);
    break;

  case STATUS_IDLE:
    break;

  case STATUS_SEARCHING:
  case STATUS_INTERRUPTED:
  default:
    bad_status_bug(g->err);
    break;
  }
}

/*
 * Assert t in g->ctx
 * - t is known to be a Boolean term here
 * - the context is either IDLE or UNSAT
 */
static void add_assertion(smt2_globals_t *g, term_t t) {
  int32_t code;

  assert(g->ctx != NULL && context_supports_pushpop(g->ctx));

  switch (context_status(g->ctx)) {
  case STATUS_IDLE:
    code = assert_formula(g->ctx, t);
    if (code < 0) {
      print_internalization_error(code);
    } else {
      report_success();
    }
    break;

  case STATUS_UNSAT:
    /*
     * Ignore the assertion. We don't try to check whether
     * t is a correct assertion (e.g., no free variables in f).
     */
    report_success();
    break;

  case STATUS_UNKNOWN:
  case STATUS_SAT:
  case STATUS_SEARCHING:
  case STATUS_INTERRUPTED:
  default:
    bad_status_bug(g->err);
    break;
  }

}


/*
 * Check satisfiability
 */
static void ctx_check_sat(smt2_globals_t *g) {
  smt_status_t stat;

  assert(g->ctx != NULL && context_supports_pushpop(g->ctx));

  if (g->unsat_assumptions != NULL) {
    /*
     * the context's status was based on the assumptions
     * we reset everything here to be safe.
     */
    cleanup_context(g);
  }

  stat = context_status(g->ctx);
  switch (stat) {
  case STATUS_UNKNOWN:
  case STATUS_UNSAT:
  case STATUS_SAT:
    // already solved: print the status
    show_status(stat);
    break;

  case STATUS_IDLE:
    // change the seed if needed
    if (g->random_seed != 0) {
      g->parameters.random_seed = g->random_seed;
    }
    stat = check_sat_with_timeout(g, &g->parameters);
    report_status(g, stat);
    break;

  case STATUS_SEARCHING:
  case STATUS_INTERRUPTED:
  default:
    bad_status_bug(g->err);
    break;
  }
  flush_out();
}


/*
 * Check sat and compute an unsat core
 */
static void ctx_unsat_core(smt2_globals_t *g) {
  smt_status_t stat;

  assert(g->ctx != NULL && g->produce_unsat_cores &&
	 context_supports_pushpop(g->ctx));

  if (g->unsat_core != NULL) {
    // nothing had changed since the previous call to check_sat
    show_status(g->unsat_core->status);
  } else {
    // we build this first, even if the context is SAT or UNSAT
    g->unsat_core = collect_named_assertions(g);
    stat = context_status(g->ctx);
    switch (stat) {
    case STATUS_UNSAT:
      // already solved: store the status and print it
      // the unsat core is empty
      g->unsat_core->status = stat;
      show_status(stat);
      break;

    case STATUS_IDLE:
      // change the seed if needed
      if (g->random_seed != 0) {
	g->parameters.random_seed = g->random_seed;
      }
      stat = check_sat_with_assumptions(g, &g->parameters, g->unsat_core);
      report_status(g, stat);
      if (stat == STATUS_ERROR) {
	free_assumptions(g->unsat_core);
	g->unsat_core = NULL;
      }
      break;

    case STATUS_SAT:
    case STATUS_UNKNOWN:
      // this should not happen.
    case STATUS_SEARCHING:
    case STATUS_INTERRUPTED:
    default:
      bad_status_bug(g->err);
      break;
    }
  }
  flush_out();
}


/*
 * Check with assumptions:
 * - not supported by the mcsat solver
 */
static void ctx_check_sat_assuming(smt2_globals_t *g, uint32_t n, signed_symbol_t *a) {
  assumptions_and_core_t *assumptions;
  smt_status_t status;

  cleanup_context(g);

  assert(g->unsat_assumptions == NULL);

  assumptions = collect_named_assumptions(n, a);

  if (assumptions != NULL) {
    g->unsat_assumptions = assumptions;
    switch (context_status(g->ctx)) {
    case STATUS_IDLE:
      if (g->random_seed != 0) {
	g->parameters.random_seed = g->random_seed;
      }
      status = check_sat_with_assumptions(g, &g->parameters, assumptions);
      report_status(g, status);
      if (status == STATUS_ERROR) {
	free_assumptions(assumptions);
	g->unsat_assumptions = NULL;
      }
      break;

    case STATUS_UNSAT:
      // the context is already unsat so the list of unsat assumptions is empty
      assumptions->status = STATUS_UNSAT;
      show_status(STATUS_UNSAT);
      break;

    case STATUS_UNKNOWN:
    case STATUS_SAT:
    case STATUS_SEARCHING:
    case STATUS_INTERRUPTED:
    default:
      bad_status_bug(g->err);
      break;
    }
  }

  flush_out();
}


/*
 * New assertion scope
 */
static void ctx_push(smt2_globals_t *g) {
  assert(g->ctx != NULL && context_supports_pushpop(g->ctx));

  cleanup_context(g);

  switch (context_status(g->ctx)) {
  case STATUS_IDLE:
    context_push(g->ctx);
    break;

  case STATUS_UNSAT:
    g->pushes_after_unsat ++;
    break;

  case STATUS_UNKNOWN:
  case STATUS_SAT:
  case STATUS_SEARCHING:
  case STATUS_INTERRUPTED:
  default:
    bad_status_bug(g->err);
    break;
  }
}


/*
 * Backtrack to the previous scope
 */
static void ctx_pop(smt2_globals_t *g) {
  assert(g->ctx != NULL && context_supports_pushpop(g->ctx));

  cleanup_context(g);

  switch (context_status(g->ctx)) {
  case STATUS_IDLE:
    context_pop(g->ctx);
    break;

  case STATUS_UNSAT:
    if (g->pushes_after_unsat > 0) {
      g->pushes_after_unsat --;
    } else {
      context_clear_unsat(g->ctx);
      context_pop(g->ctx);
    }
    break;

  case STATUS_UNKNOWN:
  case STATUS_SAT:
  case STATUS_SEARCHING:
  case STATUS_INTERRUPTED:
  default:
    bad_status_bug(g->err);
    break;
  }
}


/*
 * MODELS AND PRINT VALUES
 */

/*
 * Try to construct the model of the current set of assertions
 * - return NULL and print an error if the context status is neither
 *   SAT nor UNKNOWN
 *
 * In non-interactive mode: there may not be a context at this point.
 */
static model_t *get_model(smt2_globals_t *g) {
  model_t *mdl;

  mdl = g->model;
  if (mdl == NULL) {
    if (g->ctx == NULL)  {
      // benchmark mode: no context
      assert(g->benchmark_mode);

      if (!g->frozen) {
	print_error("can't build a model. Call (check-sat) first");
      } else if (g->trivially_unsat) {
	print_error("the context is unsatisfiable");
      } else {
	assert(g->assertions.size == 0);
	// no assertions: build a trivial model
	// we set keep_subst to true to be consistent
	mdl = yices_new_model(true);
      }

    } else {
      // context exists
      switch (context_status(g->ctx)) {
      case STATUS_UNKNOWN:
      case STATUS_SAT:
	mdl = yices_get_model(g->ctx, true);
	break;

      case STATUS_UNSAT:
	print_error("the context is unsatisfiable");
	break;

      case STATUS_IDLE:
	print_error("can't build a model. Call (check-sat) first");
	break;

      case STATUS_SEARCHING:
      case STATUS_INTERRUPTED:
      default:
	print_out("BUG: unexpected context status");
	freport_bug(__smt2_globals.err, "BUG: unexpected context status");
	break;
      }
    }
    g->model = mdl;
  }

  return mdl;
}


/*
 * Try to construct a model from the exists/forall solver
 * - return NULL and print an error if the solver's status is not SAT
 */
static model_t *get_ef_model(smt2_globals_t *g) {
  ef_solver_t *efsolver;
  model_t *mdl;
  efmodel_error_code_t code;

  efsolver = g->ef_client.efsolver;
  mdl = ef_get_model(&g->ef_client, &code);

  switch (code) {
  case EFMODEL_CODE_NO_ERROR:
    break;

  case EFMODEL_CODE_NO_MODEL:
    if (efsolver->status == EF_STATUS_UNSAT) {
      print_error("the context is unsatisfiable");
    } else {
      print_error("the exists/forall solver did not find a model");
    }
    break;

  case EFMODEL_CODE_NOT_SOLVED:
    print_error("can't build a model. Call (check-sat) first");
    break;
  }

  return mdl;
}


/*
 * Print value (<SMT2-expression> <value>)
 * - printer = pretty printer object
 * - vtbl = value table where v is stored
 * - token_queue = whatever was parsed
 * - i = index of the SMT2 expression for t in token_queue
 */
static void print_term_value(yices_pp_t *printer, value_table_t *vtbl, etk_queue_t *token_queue, value_t v, int32_t i) {
  pp_open_block(printer, PP_OPEN_PAR);
  pp_smt2_expr(printer, token_queue, i);
  smt2_pp_object(printer, vtbl, v);
  pp_close_block(printer, true);
}


/*
 * Print a list of pairs terms/values
 * - the list of terms an array of n expression indices expr[0..n-1]
 *   where expr[i] is an valid start index in token_queue
 * - the corresponding values as in v[0 ... n-1]
 */
static void print_term_value_list(yices_pp_t *printer, value_table_t *vtbl, etk_queue_t *token_queue,
				  int32_t *expr, value_t *v, uint32_t n) {
  uint32_t i;
  value_t x, u;

  u = vtbl_mk_unknown(vtbl);

  pp_open_block(printer, PP_OPEN_VPAR); // open '('
  for (i=0; i<n; i++) {
    x = v[i];
    if (x < 0) x = u;
    print_term_value(printer, vtbl, token_queue, x, expr[i]);
  }
  pp_close_block(printer, true); // close ')'
}


/*
 * Evaluate the value of an array of terms in mdl
 * - n = size of array t
 * - the values are added to vector v
 * - so the value for term t[i] is stored in v->data[i]
 * - v->data[i] may be a negative error code if the value can't be
 *   computed
 */
static void evaluate_term_values(model_t *mdl, term_t *t, uint32_t n, ivector_t *v) {
  evaluator_t evaluator;
  uint32_t i;
  value_t x;

  /*
   * We store all values (even the error codes)
   * We could stop on the first error?
   */
  ivector_reset(v);
  resize_ivector(v, n);
  init_evaluator(&evaluator, mdl);
  for (i=0; i<n; i++) {
    x = eval_in_model(&evaluator, t[i]);
    ivector_push(v, x);
  }
  delete_evaluator(&evaluator);
}


/*
 * GET ASSIGNMENT
 */

/*
 * Pretty print name with quotes if needed.
 */
static void pp_name(yices_pp_t *printer, const char *name) {
  if (symbol_needs_quotes(name)) {
    pp_qstring(printer, '|', '|', name);
  } else {
    pp_string(printer, name);
  }
}

/*
 * Print pair (name val) where val is a Boolean value
 */
static void print_bool_assignment(yices_pp_t *printer, const char *name, bval_t val) {
  pp_open_block(printer, PP_OPEN_PAR); // '('
  pp_name(printer, name);
  if (bval_is_undef(val)) {
    pp_string(printer, "???");
  } else {
    pp_bool(printer, bval2bool(val));
  }
  pp_close_block(printer, true); // close ')'
}


/*
 * Convert an object v in vtbl to a bval
 */
static bval_t obj2bval(value_table_t *vtbl, value_t v) {
  bval_t b;

  b = VAL_UNDEF_FALSE;
  if (is_true(vtbl, v)) {
    b = VAL_TRUE;
  } else if (is_false(vtbl, v)) {
    b = VAL_FALSE;
  }
  return b;
}

/*
 * Trivial assignment: this is called when Yices is used in benchmark
 * mode, and all assertions simplify to true. In this case, the
 * assertions are trivially satisfiable but no context is
 * constructed. We still need to make sure we give consistent values
 * to the named Booleans.
 *
 * To do this, we create an empty model and print whatever default values
 * get assigned to the boolean terms in this model.
 */
static void print_trivial_assignment(yices_pp_t *printer, named_term_stack_t *s) {
  evaluator_t evaluator;
  model_t *mdl;
  value_table_t *vtbl;
  uint32_t i, n;
  value_t v;

  mdl = yices_new_model(true);
  vtbl = model_get_vtbl(mdl);
  init_evaluator(&evaluator, mdl);
  pp_open_block(printer, PP_OPEN_VPAR);  // open '('
  n = s->top;
  for (i=0; i<n; i++) {
    v = eval_in_model(&evaluator, s->data[i].term);
    print_bool_assignment(printer, s->data[i].name, obj2bval(vtbl, v));
  }
  pp_close_block(printer, true);  // close ')'
  delete_evaluator(&evaluator);
  yices_free_model(mdl);
}


/*
 * Non-trivial assignment: go through the list of all named Booleans
 * - query the context to get each term value
 * - if a value is unknown, print the default 'true'
 */
static void print_assignment(yices_pp_t *printer, context_t *ctx, named_term_stack_t *s) {
  uint32_t i, n;
  bval_t v;

  pp_open_block(printer, PP_OPEN_VPAR);
  n = s->top;
  for (i=0; i<n; i++) {
    v = context_bool_term_value(ctx, s->data[i].term);
    print_bool_assignment(printer, s->data[i].name, v);
  }
  pp_close_block(printer, true);
}



/*
 * Show assignment of all named booleans
 * - check whether we have a context first
 */
static void show_assignment(smt2_globals_t *g) {
  yices_pp_t printer;

  if (g->ctx == NULL) {
    assert(g->benchmark_mode);

    if (!g->frozen) {
      print_error("can't build the assignment. Call (check-sat) first");
    } else if (g->trivially_unsat) {
      print_error("the context is unsatisfiable");
    } else {
      assert(g->assertions.size == 0);
      // trivially sat
      init_pretty_printer(&printer, g);
      print_trivial_assignment(&printer, &g->named_bools);
      delete_yices_pp(&printer, true);
    }

  } else {
    switch (context_status(g->ctx)) {
    case STATUS_UNKNOWN:
    case STATUS_SAT:
      init_pretty_printer(&printer, g);
      print_assignment(&printer, g->ctx, &g->named_bools);
      delete_yices_pp(&printer, true);
      break;

    case STATUS_UNSAT:
      print_error("the context is unsatisfiable");
      break;

    case STATUS_IDLE:
      print_error("can't build the assignment. Call (check-sat) first");
      break;

    case STATUS_SEARCHING:
    case STATUS_INTERRUPTED:
    default:
      print_out("BUG: unexpected context status");
      freport_bug(__smt2_globals.err, "BUG: unexpected context status");
      break;
    }
  }
}


/*
 * UNSAT CORE AND UNSAT ASSUMPTIONS
 */

/*
 * For every term in a core, print its id.
 * The id is stored in the assumption table and is either a name or (not name)
 */
static void print_assumption_list(yices_pp_t *printer, assumption_table_t *table, uint32_t n, term_t *a) {
  assumption_t *d;
  uint32_t i;

  pp_open_block(printer, PP_OPEN_PAR);
  for (i=0; i<n; i++) {
    d = assumption_table_get(table, a[i]);
    assert(d != NULL);
    if (! d->polarity) pp_open_block(printer, PP_OPEN_NOT);
    pp_name(printer, d->name);
    if (! d->polarity) pp_close_block(printer, true);
  }
  pp_close_block(printer, true);
}

/*
 * Print the unsat core if any
 */
static void show_unsat_core(smt2_globals_t *g) {
  yices_pp_t printer;
  assumptions_and_core_t *unsat_core;

  if (! g->produce_unsat_cores) {
    print_error("not supported: :produce-unsat-cores is false");
  } else {
    unsat_core = g->unsat_core;
    if (unsat_core == NULL) {
      print_error("Can't build an unsat core. Call (check-sat) first");
    } else {
      switch (unsat_core->status) {
      case STATUS_UNKNOWN:
      case STATUS_SAT:
	print_error("No unsat core. The context is satisfiable");
	break;

      case STATUS_UNSAT:
	init_pretty_printer(&printer, g);
	print_assumption_list(&printer, &unsat_core->table,
			      unsat_core->core.size, unsat_core->core.data);
	delete_yices_pp(&printer, true);
	break;

      case STATUS_IDLE:
      case STATUS_SEARCHING:
      case STATUS_INTERRUPTED:
      default:
	print_out("BUG: unexpected status in get-unsat-core");
	freport_bug(__smt2_globals.err, "BUG: unexpected status in get-unsat-core");
	break;
      }
    }
  }
}

/*
 * Print the list of unsat assumptions if any
 */
static void show_unsat_assumptions(smt2_globals_t *g) {
  yices_pp_t printer;
  assumptions_and_core_t *unsat_assumptions;

  if (!g->produce_unsat_assumptions) {
    print_error("not supported: :produce-unsat-assumptions is false");
  } else {
    unsat_assumptions = g->unsat_assumptions;
    if (unsat_assumptions == NULL) {
      print_error("Call (check-sat-assuming) first");
    } else {
      switch (unsat_assumptions->status) {
      case STATUS_UNKNOWN:
      case STATUS_SAT:
	print_error("No unsat assumptions. The context is satisfiable");
	break;

      case STATUS_UNSAT:
	init_pretty_printer(&printer, g);
	print_assumption_list(&printer, &unsat_assumptions->table,
			      unsat_assumptions->core.size, unsat_assumptions->core.data);
	delete_yices_pp(&printer, true);
	break;

      case STATUS_IDLE:
      case STATUS_SEARCHING:
      case STATUS_INTERRUPTED:
      default:
	print_out("BUG: unexpected status in get-unsat-assumptions");
	freport_bug(__smt2_globals.err, "BUG: unexpected status in get-unsat-assumptions");
	break;
      }
    }
  }
}



/*
 * DECLARATIONS AND PUSH/POP
 */

/*
 * If global_decls is false and the push/pop stack is not empty, push a
 * name onto a name stack so that we can remove the declaration on pop.
 *
 * NOTE: s is cloned twice: once to be stored in the term/type/macro
 * symbol tables and once more here. Maybe we could optimize this.
 */
static void save_name(smt2_globals_t *g, smt2_name_stack_t *name_stack, const char *s) {
  char *clone;

  if (!g->global_decls && smt2_stack_is_nonempty(&g->stack)) {
    clone = clone_string(s);
    smt2_push_name(name_stack, clone);
  }
}

static inline void save_term_name(smt2_globals_t *g, const char *s) {
  save_name(g, &g->term_names, s);
}

static inline void save_type_name(smt2_globals_t *g, const char *s) {
  save_name(g, &g->type_names, s);
}

static inline void save_macro_name(smt2_globals_t *g, const char *s) {
  save_name(g, &g->macro_names, s);
}



/*
 * For debugging: check that the stack looks reasonable
 */
#ifndef NDEBUG

static void check_stack(smt2_globals_t *g) {
  smt2_stack_t *stack;
  uint64_t sum;
  uint32_t i;

  if (g->ctx != NULL) {
    stack = &g->stack;
    // check that stack->levels is correct
    sum = 0;
    for (i=0; i<stack->top; i++) {
      sum += stack->data[i].multiplicity;
    }
    if (sum != stack->levels) {
      freport_bug(g->err, "Invalid stack: levels don't match");
    }

    if (context_base_level(g->ctx) + g->pushes_after_unsat != stack->top) {
      freport_bug(g->err, "Internal error: unexpected context status");
    }

    if (g->pushes_after_unsat > 0 && context_status(g->ctx) != STATUS_UNSAT) {
      freport_bug(g->err, "Invalid stack: push_after_unsat is positive but context is not unsat");
    }
  }
}

#else

// Do nothing
static inline void check_stack(smt2_globals_t *g) {
}

#endif


/*
 * EXPLANATION FOR UNKNOWN STATUS
 */

/*
 * We check whether the context status is STAT_UNKNOWN
 * if so we print (:reason-unknown incomplete).
 *
 * Otherwise print an error
 */
static void explain_unknown_status(smt2_globals_t *g) {
  if (check_logic()) {
    if (g->ctx == NULL) {
      // benchmark mode: no context
      assert(g->benchmark_mode);

      if (!g->frozen) {
	print_error("can't tell until you call (check-sat)");
      } else if (g->trivially_unsat) {
	print_error("the context is unsatisfiable");
      } else {
	assert(g->assertions.size == 0);
	print_error("the context is satisfiable");
      }
    } else {
      switch (context_status(g->ctx)) {
      case STATUS_UNKNOWN:
	if (g->interrupted) {
	  print_kw_symbol_pair(":reason-unknown", "timeout");
	} else {
	  print_kw_symbol_pair(":reason-unknown", "incomplete");
	}
	flush_out();
	break;

      case STATUS_SAT:
	print_error("the context is satisfiable");
	break;

      case STATUS_UNSAT:
	print_error("the context is unsatisfiable");
	break;

      case STATUS_IDLE:
	print_error("can't tell until you call (check-sat)");
	break;

      case STATUS_SEARCHING:
      case STATUS_INTERRUPTED:
      default:
	print_out("BUG: unexpected context status");
	freport_bug(__smt2_globals.err, "BUG: unexpected context status");
	break;
      }
    }
  }
}



/*
 * MAIN CONTROL FUNCTIONS
 */

/*
 * Initialize g to defaults
 */
static void init_smt2_globals(smt2_globals_t *g) {
  g->logic_code = SMT_UNKNOWN;
  g->benchmark_mode = false;
  g->global_decls = false;
  g->smtlib_version = 0;       // means no version specified yet 
  g->pushes_after_unsat = 0;
  g->logic_name = NULL;
  g->mcsat = false;
  init_ivector(&g->var_order, 0);
  init_mcsat_options(&g->mcsat_options);
  g->efmode = false;
  init_ef_client(&g->ef_client);
  g->out = stdout;
  g->err = stderr;
  g->out_name = NULL;
  g->err_name = NULL;
  g->tracer = NULL;
  g->print_success = false;  // the standard says that this should be true??
  g->expand_definitions = false;
  g->interactive_mode = false;
  g->produce_proofs = false;
  g->produce_unsat_cores = false;
  g->produce_unsat_assumptions = false;
  g->produce_models = false;
  g->produce_assignments = false;
  g->random_seed = 0;  // 0 means any seed is good
  g->verbosity = 0;
  init_ctx_params(&g->ctx_parameters);
  init_params_to_defaults(&g->parameters);
  g->timeout = 0;
  g->timeout_initialized = false;
  g->interrupted = false;
  g->avtbl = NULL;
  g->info = NULL;
  g->ctx = NULL;
  g->model = NULL;

  init_smt2_stack(&g->stack);
  init_smt2_name_stack(&g->term_names);
  init_smt2_name_stack(&g->type_names);
  init_smt2_name_stack(&g->macro_names);

  init_named_term_stack(&g->named_bools);
  init_named_term_stack(&g->named_asserts);

  g->unsat_core = NULL;
  g->unsat_assumptions = NULL;

  init_etk_queue(&g->token_queue);
  init_ivector(&g->token_slices, 0);
  init_ivector(&g->val_vector, 0);

  // print area for get-value
  //  g->pp_area.width = 120;
  g->pp_area.width = 160;
  g->pp_area.height = UINT32_MAX;
  g->pp_area.offset = 0;
  g->pp_area.stretch = false;
  g->pp_area.truncate = false;

  init_cmd_stats(&g->stats);

  init_ivector(&g->assertions, 0);
  g->trivially_unsat = false;
  g->frozen = false;
}


/*
 * Cleanup: close out and err if different from the defaults
 * - delete all internal structures (except avtbl)
 * - delete the timeout object if it's initialized
 */
static void delete_smt2_globals(smt2_globals_t *g) {
  if (g->timeout_initialized) {
    delete_timeout();
  }
  delete_info_table(g);
  if (g->logic_name != NULL) {
    string_decref(g->logic_name);
    g->logic_name = NULL;
  }
  if (g->ctx != NULL) {
    yices_free_context(g->ctx);
    g->ctx = NULL;
  }
  if (g->model != NULL) {
    yices_free_model(g->model);
    g->model = NULL;
  }
  if (g->efmode) {
    delete_ef_client(&g->ef_client);
  }
  delete_ivector(&g->assertions);
  delete_ivector(&g->var_order);

  delete_smt2_stack(&g->stack);
  delete_smt2_name_stack(&g->term_names);
  delete_smt2_name_stack(&g->type_names);
  delete_smt2_name_stack(&g->macro_names);

  delete_named_term_stack(&g->named_bools);
  delete_named_term_stack(&g->named_asserts);

  if (g->unsat_core != NULL) {
    free_assumptions(g->unsat_core);
    g->unsat_core = NULL;
  }
  if (g->unsat_assumptions != NULL) {
    free_assumptions(g->unsat_assumptions);
    g->unsat_assumptions = NULL;
  }

  delete_etk_queue(&g->token_queue);
  delete_ivector(&g->token_slices);
  delete_ivector(&g->val_vector);

  close_output_file(g);
  close_error_file(g);
  delete_tracer(g);
}


/*
 * Initialize all internal structures
 * - benchmark: if true, the input is assumed to be an SMT-LIB 2.0 benchmark
 *   (i.e., a set of assertions followed by a single call to check-sat)
 *   In this mode,
 *   - destructive simplifications are allowed.
 *   - push/pop are not supported
 *   - assert can't be used after (check-sat)
 *
 * - timeout = timeout to use (in seconds).
 *   If this is zero, no timeout is used.
 *
 * - print_success = initial setting of the :print-success option.
 *
 * This function is called after yices_init so all Yices internals are ready
 */
void init_smt2(bool benchmark, uint32_t timeout, bool print_success) {
  done = false;
  init_smt2_globals(&__smt2_globals);
  init_attr_vtbl(&avtbl);
  __smt2_globals.avtbl = &avtbl;
  if (benchmark) {
    __smt2_globals.benchmark_mode = true;
    __smt2_globals.global_decls = true;
  }
  __smt2_globals.timeout = timeout;
  __smt2_globals.print_success = print_success;
  check_stack(&__smt2_globals);
}


/*
 * Force verbosity level to k
 */
void smt2_set_verbosity(uint32_t k) {
  __smt2_globals.verbosity = k;
  update_trace_verbosity(&__smt2_globals);
}

/*
 * Enable a trace tag for tracing
 */
void smt2_enable_trace_tag(const char* tag) {
  tracer_t* tracer;

  tracer = get_tracer(&__smt2_globals);
  enable_trace_tag(tracer, tag);
}


/*
 * Display all statistics
 */
void smt2_show_stats(void) {
  show_statistics(&__smt2_globals);
}


/*
 * Delete all structures and close output/trace files
 */
void delete_smt2(void) {
  delete_smt2_globals(&__smt2_globals);
  delete_attr_vtbl(&avtbl); // must be done last
}


/*
 * Check whether the smt2 solver is ready
 * - this must be true after init_smt2()
 * - this must return false if smt2_exit has been called or after
 *   an unrecoverable error
 */
bool smt2_active(void) {
  return !done;
}


/*
 * TOP-LEVEL SMT2 COMMANDS
 */

/*
 * Print number of calls to a command
 * - cmd = name of this command
 * - calls = number of calls
 */
static void tprint_calls(const char *cmd, uint32_t calls) {
  if (calls == 1) {
    trace_printf(__smt2_globals.tracer, 12, "\n(%s: 1 call)\n", cmd);
  } else {
    trace_printf(__smt2_globals.tracer, 12, "\n(%s: %"PRIu32" calls)\n", cmd, calls);
  }
}

/*
 * Exit function
 */
void smt2_exit(void) {
  done = true;
  report_success();
}


/*
 * Variant: for end-of-file
 */
void smt2_silent_exit(void) {
  done = true;
}


/*
 * Show all formulas asserted so far
 */
void smt2_get_assertions(void) {
  if (check_logic()) {
    print_error("get-assertions is not supported");
  }
}


/*
 * Show the truth value of named Boolean terms
 * (i.e., those that have a :named attribute)
 *
 * Note: the standard says that we should report an error if
 * :produce-assignments is false. We ignore this requirement.
 */
void smt2_get_assignment(void) {
  __smt2_globals.stats.num_get_assignment ++;
  __smt2_globals.stats.num_commands ++;
  tprint_calls("get-assignment", __smt2_globals.stats.num_get_assignment);

  if (check_logic()) {
    show_assignment(&__smt2_globals);
  }
}


/*
 * Show a proof when context is unsat
 */
void smt2_get_proof(void) {
  if (check_logic()) {
    print_error("get-proof is not supported");
  }
}


#if 0
/*
 * Provisional: print the named assertions
 */
static void print_named_assertions(named_term_stack_t *s) {
  uint32_t i, n;
  const char *name;

  n = s->top;
  printf("=== %"PRIu32" named assertions ===\n", n);
  for (i=0; i<n; i++) {
    name = s->data[i].name;
    if (symbol_needs_quotes(name)) {
      printf("   assertion[%"PRIu32"]: name = |%s|, term = %"PRId32"\n", i, name, s->data[i].term);
    } else {
      printf("   assertion[%"PRIu32"]: name = %s, term = %"PRId32"\n", i, name, s->data[i].term);
    }
  }
  printf("\n");
}

#endif


/*
 * Get the unsat core: subset of :named assertions that form an unsat core
 */
void smt2_get_unsat_core(void) {
  __smt2_globals.stats.num_get_unsat_core ++;
  __smt2_globals.stats.num_commands ++;
  tprint_calls("get-unsat-core", __smt2_globals.stats.num_get_unsat_core);

  if (check_logic()) {
    show_unsat_core(&__smt2_globals);
  }
}


/*
 * Get the unsat assumptions: subset of :named assertions that form an unsat core
 */
void smt2_get_unsat_assumptions(void) {
  __smt2_globals.stats.num_get_unsat_assumptions ++;
  __smt2_globals.stats.num_commands ++;
  tprint_calls("get-unsat-assumptions", __smt2_globals.stats.num_get_unsat_assumptions);

  if (check_logic()) {
    show_unsat_assumptions(&__smt2_globals);
  }
}


/*
 * Get the values of terms in the model
 * - the terms are listed in array a
 * - n = number of elements in the array
 *
 * The standard says that we should print an error
 * if :produce-models is false. We don't care about this.
 */
void smt2_get_value(term_t *a, uint32_t n) {
  yices_pp_t printer;
  etk_queue_t *queue;
  ivector_t *slices;
  ivector_t *values;
  model_t *mdl;

  __smt2_globals.stats.num_get_value ++;
  __smt2_globals.stats.num_commands ++;
  tprint_calls("get-value", __smt2_globals.stats.num_get_value);

  if (check_logic()) {
    // make sure we have a model
    mdl = get_model(&__smt2_globals);
    if (mdl == NULL) return;

    // evaluate all terms: store the values in values->data[0 ... n-1]
    values = &__smt2_globals.val_vector;
    evaluate_term_values(mdl, a, n, values);

    queue = &__smt2_globals.token_queue;
    slices = &__smt2_globals.token_slices;
    assert(slices->size == 0);
    assert(good_token(queue, 2) && start_token(queue, 2));
    collect_subexpr(queue, 2, slices);
    assert(slices->size == n);

    init_pretty_printer(&printer, &__smt2_globals);
    print_term_value_list(&printer, &mdl->vtbl, queue, slices->data, values->data, n);
    delete_yices_pp(&printer, true);
    vtbl_empty_queue(&mdl->vtbl); // cleanup the internal queue
    ivector_reset(slices);
    ivector_reset(values);
  }
}


/*
 * Wrapper around strlen:
 * - strlen(s) has type size_t, which may be larger than 32bits
 * - just in case somebody provides a giant string, we use
 *   this wrapper to truncate the length to a 32bit number if it's really big
 * - big means more than MAX_KW_LEN, which can be any constant larger
 *   than the largest keyword defined in smt2_keywords.txt
 */
#define MAX_KW_LEN ((size_t) 1000000)

static uint32_t kwlen(const char *s) {
  size_t l;

  l = strlen(s);
  if (l > MAX_KW_LEN) {
    l = MAX_KW_LEN;
  }
  return (uint32_t) l;
}

/*
 * Checks if the option should be passed to the yices frontend.
 * In other words returns true in the name begins with ":yices-"
 * if so then it also stores the remainder of the string in *option.
 */
#define YICES_SMT2_PREFIX  ":yices-"

static bool is_yices_option(const char *name, const char **option) {
  uint32_t len;

  len = strlen(YICES_SMT2_PREFIX);
  if (strncmp(name, YICES_SMT2_PREFIX, len) == 0) {
    *option = &name[len];
    return true;
  }  
  return false;
}


/*
 * Shows the value of the yices option, and returns true, if supported.
 * If not supported it simply returns false.
 */
static bool yices_get_option(smt2_globals_t *g, yices_param_t p) {
  bool supported;

  supported = true;
  
  switch (p) {
  case PARAM_VAR_ELIM:
    print_boolean_value(g->ctx_parameters.var_elim);
    break;

  case PARAM_ARITH_ELIM:
    print_boolean_value(g->ctx_parameters.arith_elim);
    break;

  case PARAM_BVARITH_ELIM:
    print_boolean_value(g->ctx_parameters.bvarith_elim);
    break;

  case PARAM_FLATTEN:
    // this activates both flatten or and flatten diseq.
    print_boolean_value(g->ctx_parameters.flatten_or);
    break;

  case PARAM_LEARN_EQ:
    print_boolean_value(g->ctx_parameters.eq_abstraction);
    break;

  case PARAM_KEEP_ITE:
    print_boolean_value(g->ctx_parameters.keep_ite);
    break;
    
  case PARAM_FAST_RESTARTS:
    print_boolean_value(g->parameters.fast_restart);
    break;

  case PARAM_C_THRESHOLD:
    print_uint32_value(g->parameters.c_threshold);
    break;

  case PARAM_C_FACTOR:
    print_float_value(g->parameters.c_factor);
    break;

  case PARAM_D_THRESHOLD:
    print_uint32_value(g->parameters.d_threshold);
    break;

  case PARAM_D_FACTOR:
    print_float_value(g->parameters.c_factor);
    break;

  case PARAM_R_THRESHOLD:
    print_uint32_value(g->parameters.r_threshold);
    break;

  case PARAM_R_FRACTION:
    print_float_value(g->parameters.r_fraction);
    break;

  case PARAM_R_FACTOR:
    print_float_value(g->parameters.r_factor);
    break;

  case PARAM_VAR_DECAY:
    print_float_value(g->parameters.var_decay);
    break;

  case PARAM_RANDOMNESS:
    print_float_value(g->parameters.randomness);
    break;

  case PARAM_RANDOM_SEED:
    print_uint32_value(g->parameters.random_seed);
    break;

  case PARAM_BRANCHING:
    print_string_value(branching2string[g->parameters.branching]);
    break;

  case PARAM_CLAUSE_DECAY:
    print_float_value(g->parameters.clause_decay);
    break;

  case PARAM_CACHE_TCLAUSES:
    print_boolean_value(g->parameters.cache_tclauses);
    break;

  case PARAM_TCLAUSE_SIZE:
    print_uint32_value(g->parameters.tclause_size);
    break;

  case PARAM_DYN_ACK:
    print_boolean_value(g->parameters.use_dyn_ack);
    break;

  case PARAM_DYN_BOOL_ACK:
    print_boolean_value(g->parameters.use_bool_dyn_ack);
    break;

  case PARAM_OPTIMISTIC_FCHECK:
    print_boolean_value(g->parameters.use_optimistic_fcheck);
    break;

  case PARAM_MAX_ACK:
    print_uint32_value(g->parameters.max_ackermann);
    break;

  case PARAM_MAX_BOOL_ACK:
    print_uint32_value(g->parameters.max_boolackermann);
    break;

  case PARAM_AUX_EQ_QUOTA:
    print_uint32_value(g->parameters.aux_eq_quota);
    break;

  case PARAM_AUX_EQ_RATIO:
    print_float_value(g->parameters.aux_eq_ratio);
    break;

  case PARAM_DYN_ACK_THRESHOLD:
    print_uint32_value((uint32_t) g->parameters.dyn_ack_threshold);
    break;

  case PARAM_DYN_BOOL_ACK_THRESHOLD:
    print_uint32_value((uint32_t) g->parameters.dyn_bool_ack_threshold);
    break;

  case PARAM_MAX_INTERFACE_EQS:
    print_uint32_value(g->parameters.max_interface_eqs);
    break;

  case PARAM_EAGER_LEMMAS:
    print_boolean_value(g->ctx_parameters.splx_eager_lemmas);
    break;

  case PARAM_ICHECK:
    print_boolean_value(g->ctx_parameters.splx_periodic_icheck);
    break;

  case PARAM_SIMPLEX_PROP:
    print_boolean_value(g->parameters.use_simplex_prop);
    break;

  case PARAM_SIMPLEX_ADJUST:
    print_boolean_value(g->parameters.adjust_simplex_model);
    break;

  case PARAM_PROP_THRESHOLD:
    print_uint32_value(g->parameters.max_prop_row_size);
    break;

  case PARAM_BLAND_THRESHOLD:
    print_uint32_value(g->parameters.bland_threshold);
    break;

  case PARAM_ICHECK_PERIOD:
    print_uint32_value(g->parameters.integer_check_period);
    break;

  case PARAM_MAX_UPDATE_CONFLICTS:
    print_uint32_value(g->parameters.max_update_conflicts);
    break;

  case PARAM_MAX_EXTENSIONALITY:
    print_uint32_value(g->parameters.max_extensionality);
    break;

  case PARAM_EF_FLATTEN_IFF:
    print_boolean_value(g->ef_client.ef_parameters.flatten_iff);
    break;

  case PARAM_EF_FLATTEN_ITE:
    print_boolean_value(g->ef_client.ef_parameters.flatten_ite);
    break;

  case PARAM_EF_GEN_MODE:
    print_string_value(efgen2string[g->ef_client.ef_parameters.gen_mode]);
    break;

  case PARAM_EF_MAX_SAMPLES:
    print_uint32_value(g->ef_client.ef_parameters.max_samples);
    break;

  case PARAM_EF_MAX_ITERS:
    print_uint32_value(g->ef_client.ef_parameters.max_iters);
    break;

  case PARAM_MCSAT_NRA_BOUND:
    print_boolean_value(g->mcsat_options.nra_bound);
    break;

  case PARAM_MCSAT_NRA_BOUND_MAX:
    print_int32_value(g->mcsat_options.nra_bound_max);
    break;

  case PARAM_MCSAT_NRA_BOUND_MIN:
    print_int32_value(g->mcsat_options.nra_bound_min);
    break;

  case PARAM_MCSAT_NRA_MGCD:
    print_boolean_value(g->mcsat_options.nra_mgcd);
    break;

  case PARAM_MCSAT_NRA_NLSAT:
    print_boolean_value(g->mcsat_options.nra_nlsat);
    break;

  case PARAM_MCSAT_VAR_ORDER:
    print_terms_value(g,g->mcsat_options.var_order);
    break;
    
  case PARAM_UNKNOWN:
  default:
    freport_bug(g->err,"invalid parameter id in 'yices_get_option'");
    break;
  }

  return supported;
}

/*
 * Get the value of an option
 * - name = option name (a keyword)
 */
void smt2_get_option(const char *name) {
  smt2_globals_t *g;
  char *s;
  smt2_keyword_t kw;
  uint32_t n;
  const char* yices_option;
  yices_param_t p;
  
  g = &__smt2_globals;
  n = kwlen(name);
  kw = smt2_string_to_keyword(name, n);
  switch (kw) {
  case SMT2_KW_DIAGNOSTIC_OUTPUT:
    s = g->err_name;
    if (s == NULL) {
      assert(g->err == stderr);
      s = "stderr";
    }
    print_string_value(s);
    break;

  case SMT2_KW_GLOBAL_DECLARATIONS:
    print_boolean_value(g->global_decls);
    break;

  case SMT2_KW_PRINT_SUCCESS:
    print_boolean_value(g->print_success);
    break;

  case SMT2_KW_PRODUCE_ASSIGNMENTS:
    print_boolean_value(g->produce_assignments);
    break;

  case SMT2_KW_PRODUCE_MODELS:
    print_boolean_value(g->produce_models);
    break;

  case SMT2_KW_RANDOM_SEED:
    print_uint32_value(g->random_seed);
    break;

  case SMT2_KW_REGULAR_OUTPUT:
    s = g->out_name;
    if (s == NULL) {
      assert(g->out == stdout);
      s = "stdout";
    }
    print_string_value(s);
    break;

  case SMT2_KW_VERBOSITY:
    print_uint32_value(g->verbosity);
    break;

  case SMT2_KW_PRODUCE_UNSAT_ASSUMPTIONS:
    print_boolean_value(g->produce_unsat_assumptions);
    break;

  case SMT2_KW_PRODUCE_UNSAT_CORES:
    print_boolean_value(g->produce_unsat_cores);
    break;

  case SMT2_KW_EXPAND_DEFINITIONS:
  case SMT2_KW_INTERACTIVE_MODE:
  case SMT2_KW_PRODUCE_ASSERTIONS:
  case SMT2_KW_PRODUCE_PROOFS:
  case SMT2_KW_REPRODUCIBLE_RESOURCE_LIMIT:
    unsupported_option();
    break;

  default:
    // may be a Yices option
    if (is_yices_option(name, &yices_option)) {
      p = find_param(yices_option);
      if (p != PARAM_UNKNOWN) {
	assert(0 <= p && p < NUM_PARAMETERS);
	if (! yices_get_option(g, p)) {
	  unsupported_option();
	}
      } else {
	unsupported_option();
      }
    } else {
      unsupported_option();
    }
    break;
  }

  flush_out();
}


/*
 * Check whether smtlib_version is set and if so print it
 */
static void show_smtlib_version(const smt2_globals_t *g) {
  switch (g->smtlib_version) {
  case 2000:
    print_kw_symbol_pair(":smt-lib-version", "2.0");
    break;
    
  case 2500:
    print_kw_symbol_pair(":smt-lib-version", "2.5");
    break;

  default:
    print_kw_symbol_pair(":smt-lib-version", "unknown");
    break;
  }
}


/*
 * Get some info
 * - name = keyword
 */
void smt2_get_info(const char *name) {
  smt2_globals_t *g;
  smt2_keyword_t kw;
  uint32_t n;
  aval_t value;

  n = kwlen(name);
  kw = smt2_string_to_keyword(name, n);
  switch (kw) {
  case SMT2_KW_ALL_STATISTICS:
    show_statistics(&__smt2_globals);
    break;

  case SMT2_KW_ASSERTION_STACK_LEVELS:
    print_kw_uint64_pair(name, __smt2_globals.stack.levels);
    break;

  case SMT2_KW_AUTHORS:
    print_kw_string_pair(name, yices_authors);
    break;

  case SMT2_KW_ERROR_BEHAVIOR:
    print_kw_symbol_pair(name, error_behavior);
    break;

  case SMT2_KW_NAME:
    print_kw_string_pair(name, yices_name);
    break;

  case SMT2_KW_REASON_UNKNOWN:
    explain_unknown_status(&__smt2_globals);
    break;

  case SMT2_KW_VERSION:
    print_kw_string_pair(name, yices_version);
    break;

  case SMT2_KW_SMT_LIB_VERSION:
    show_smtlib_version(&__smt2_globals);
    break;

  default:
    g = &__smt2_globals;
    if (has_info(g, name, &value)) {
      print_kw_value_pair(g, name, value);
    } else {
      print_error("no info for %s", name);
    }
    break;
  }

  flush_out();
}

static bool is_good_var_list(smt2_globals_t *g, aval_t avalue) {
  attr_list_t* d = aval_list(g->avtbl, avalue);
  uint32_t n = d->nelems;
  for (uint32_t i=0; i<n; i++) {
    aval_t vi = d->data[i];
    if (aval_tag(g->avtbl, vi) != ATTR_SYMBOL) return false;
    char* s = aval_symbol(g->avtbl, vi);
    if (yices_get_term_by_name(s) == NULL_TERM) return false;
  }
  return true;
}


/*
 * Attempt to convert value to a parameter value:
 * - value is an attribute value (SMT2 style)
 * - if this can't be done, store PARAM_ERROR in param_val
 * - avalue can be negative here.
 */
static void aval2param_val(smt2_globals_t *g, aval_t avalue, param_val_t *param_val) {
  rational_t *rational;
  char* symbol;
  
  if (avalue < 0) {
    param_val->tag = PARAM_VAL_ERROR;
    return;
  }

  switch (aval_tag(g->avtbl, avalue)) {    
  case ATTR_RATIONAL:
    rational = aval_rational(g->avtbl, avalue);
    param_val->tag = PARAM_VAL_RATIONAL;
    param_val->val.rational = rational;
    break;
    
  case ATTR_SYMBOL:
    symbol = aval_symbol(g->avtbl, avalue);
    // We use the SMT2 conventions here: True/False are capitalized
    // NO THEY ARE NOT
    if (strcmp(symbol, "true") == 0) {
      param_val->tag = PARAM_VAL_TRUE;
    } else if (strcmp(symbol, "false") == 0) {
      param_val->tag = PARAM_VAL_FALSE;
    } else {
      param_val->tag = PARAM_VAL_SYMBOL;
      param_val->val.symbol = symbol;
    }
    break;

  case ATTR_STRING:
  case ATTR_BV:
  case ATTR_LIST: {
<<<<<<< HEAD
    param_val->tag       = PARAM_VAL_TERMS;
    param_val->val.terms = &g->var_order;
    attr_list_t* d = aval_list(g->avtbl, avalue);
    uint32_t n = d->nelems;
    assert(n > 0);
    for (uint32_t i=0; i<n; i++) {
      aval_t vi = d->data[i];
      assert(aval_tag(g->avtbl, vi) == ATTR_SYMBOL);
      char* s = aval_symbol(g->avtbl, vi);
      ivector_push(param_val->val.terms, yices_get_term_by_name(s));
=======
    if (is_good_var_list(g, avalue)) {
      param_val->tag       = PARAM_VAL_TERMS;
      param_val->val.terms = &g->var_order;
      attr_list_t* d = aval_list(g->avtbl, avalue);
      uint32_t n = d->nelems;
      for (uint32_t i=0; i<n; i++) {
        aval_t vi = d->data[i];
        assert(aval_tag(g->avtbl, vi) == ATTR_SYMBOL);
        char* s = aval_symbol(g->avtbl, vi);
        ivector_push(param_val->val.terms, yices_get_term_by_name(s));
      }
    } else {
      param_val->tag = PARAM_VAL_ERROR;
>>>>>>> 13c8e3f8
    }
    break;
  }
  case ATTR_DELETED:
    freport_bug(g->err, "smt2_commands: attribute deleted");
    break;
  }
}

static void yices_set_option(smt2_globals_t *g, const char *param, const param_val_t *val) {
  bool tt;
  int32_t n;
  double x;
  branch_t b;
  ef_gen_option_t gen;
  ivector_t* terms;
  char* reason;
  context_t *context;
  bool unsupported;   //keep track of those we punt on

  unsupported = false;  
  reason = NULL;
  
  switch (find_param(param)) {
  case PARAM_VAR_ELIM:
    if (param_val_to_bool(param, val, &tt, &reason)) {
      g->ctx_parameters.var_elim = tt;
      context = g->ctx;
      if (context != NULL) {
        if (tt) {
          enable_variable_elimination(context);
        } else {
          disable_variable_elimination(context);
        }
      }
    }
    break;

  case PARAM_ARITH_ELIM:
    if (param_val_to_bool(param, val, &tt, &reason)) {
      g->ctx_parameters.arith_elim = tt;
      context = g->ctx;
      if (context != NULL) {
        if (tt) {
          enable_arith_elimination(context);
        } else {
          disable_arith_elimination(context);
        }
      }
    }
    break;

  case PARAM_BVARITH_ELIM:
    if (param_val_to_bool(param, val, &tt, &reason)) {
      g->ctx_parameters.bvarith_elim = tt;
      context = g->ctx;
      if (context != NULL) {
        if (tt) {
          enable_bvarith_elimination(context);
        } else {
          disable_bvarith_elimination(context);
        }
      }
    }
    break;

  case PARAM_FLATTEN:
    if (param_val_to_bool(param, val, &tt, &reason)) {
      g->ctx_parameters.flatten_or = tt;
      context = g->ctx;
      if (context != NULL) {
        if (tt) {
          enable_diseq_and_or_flattening(context);
        } else {
          disable_diseq_and_or_flattening(context);
        }
      }
    }
    break;

  case PARAM_LEARN_EQ:
    if (param_val_to_bool(param, val, &tt, &reason)) {
      g->ctx_parameters.eq_abstraction = tt;
      context = g->ctx;
      if (context != NULL) {
        if (tt) {
          enable_eq_abstraction(context);
        } else {
          disable_eq_abstraction(context);
        }
      }
    }
    break;

  case PARAM_KEEP_ITE:
    if (param_val_to_bool(param, val, &tt, &reason)) {
      g->ctx_parameters.keep_ite = tt;
      context = g->ctx;
      if (context != NULL) {
        if (tt) {
          enable_keep_ite(context);
        } else {
          disable_keep_ite(context);
        }
      }
    }
    break;

  case PARAM_FAST_RESTARTS:
    if (param_val_to_bool(param, val, &tt, &reason)) {
      g->parameters.fast_restart = tt;
    }
    break;

  case PARAM_C_THRESHOLD:
    if (param_val_to_pos32(param, val, &n, &reason)) {
      g->parameters.c_threshold = n;
    }
    break;

  case PARAM_C_FACTOR:
    if (param_val_to_factor(param, val, &x, &reason)) {
      g->parameters.c_factor = x;
    }
    break;

  case PARAM_D_THRESHOLD:
    if (param_val_to_pos32(param, val, &n, &reason)) {
      g->parameters.d_threshold = n;
    }
    break;

  case PARAM_D_FACTOR:
    if (param_val_to_factor(param, val, &x, &reason)) {
      g->parameters.d_factor = x;
    }
    break;

  case PARAM_R_THRESHOLD:
    if (param_val_to_pos32(param, val, &n, &reason)) {
      g->parameters.r_threshold = n;
    }
    break;

  case PARAM_R_FRACTION:
    if (param_val_to_ratio(param, val, &x, &reason)) {
      g->parameters.r_fraction = x;
    }
    break;

  case PARAM_R_FACTOR:
    if (param_val_to_factor(param, val, &x, &reason)) {
      g->parameters.r_factor = x;
    }
    break;

  case PARAM_VAR_DECAY:
    if (param_val_to_ratio(param, val, &x, &reason)) {
      g->parameters.var_decay = x;
    }
    break;

  case PARAM_RANDOMNESS:
    if (param_val_to_ratio(param, val, &x, &reason)) {
      g->parameters.randomness = x;
    }
    break;

  case PARAM_RANDOM_SEED:
    if (param_val_to_int32(param, val, &n, &reason)) {
      g->parameters.random_seed = (uint32_t) n;
    }
    break;

  case PARAM_BRANCHING:
    if (param_val_to_branching(param, val, &b, &reason)) {
      g->parameters.branching = b;
    }
    break;

  case PARAM_CLAUSE_DECAY:
    if (param_val_to_ratio(param, val, &x, &reason)) {
      g->parameters.clause_decay = x;
    }
    break;

  case PARAM_CACHE_TCLAUSES:
    if (param_val_to_bool(param, val, &tt, &reason)) {
      g->parameters.cache_tclauses = tt;
    }
    break;

  case PARAM_TCLAUSE_SIZE:
    if (param_val_to_pos32(param, val, &n, &reason)) {
      g->parameters.tclause_size = n;
    }
    break;

  case PARAM_DYN_ACK:
    if (param_val_to_bool(param, val, &tt, &reason)) {
      g->parameters.use_dyn_ack = tt;
    }
    break;

  case PARAM_DYN_BOOL_ACK:
    if (param_val_to_bool(param, val, &tt, &reason)) {
      g->parameters.use_bool_dyn_ack = tt;
    }
    break;

  case PARAM_OPTIMISTIC_FCHECK:
    if (param_val_to_bool(param, val, &tt, &reason)) {
      g->parameters.use_optimistic_fcheck = tt;
    }
    break;

  case PARAM_MAX_ACK:
    if (param_val_to_pos32(param, val, &n, &reason)) {
      g->parameters.max_ackermann = n;
    }
    break;

  case PARAM_MAX_BOOL_ACK:
    if (param_val_to_pos32(param, val, &n, &reason)) {
      g->parameters.max_boolackermann = n;
    }
    break;

  case PARAM_AUX_EQ_QUOTA:
    if (param_val_to_pos32(param, val, &n, &reason)) {
      g->parameters.aux_eq_quota = n;
    }
    break;

  case PARAM_AUX_EQ_RATIO:
    if (param_val_to_posfloat(param, val, &x, &reason)) {
      g->parameters.aux_eq_ratio = x;
    }
    break;

  case PARAM_DYN_ACK_THRESHOLD:
    if (param_val_to_pos16(param, val, &n, &reason)) {
      g->parameters.dyn_ack_threshold = (uint16_t) n;
    }
    break;

  case PARAM_DYN_BOOL_ACK_THRESHOLD:
    if (param_val_to_pos16(param, val, &n, &reason)) {
      g->parameters.dyn_bool_ack_threshold = (uint16_t) n;
    }
    break;

  case PARAM_MAX_INTERFACE_EQS:
    if (param_val_to_pos32(param, val, &n, &reason)) {
      g->parameters.max_interface_eqs = n;
    }
    break;

  case PARAM_EAGER_LEMMAS:
    if (param_val_to_bool(param, val, &tt, &reason)) {
      g->ctx_parameters.splx_eager_lemmas = tt;
      context = g->ctx;
      if (context != NULL) {
        if (tt) {
          enable_splx_eager_lemmas(context);
        } else {
          disable_splx_eager_lemmas(context);
        }
      }
    }
    break;

  case PARAM_SIMPLEX_PROP:
    if (param_val_to_bool(param, val, &tt, &reason)) {
      g->parameters.use_simplex_prop = tt;
    }
    break;

  case PARAM_SIMPLEX_ADJUST:
    if (param_val_to_bool(param, val, &tt, &reason)) {
      g->parameters.adjust_simplex_model = tt;
    }
    break;

  case PARAM_PROP_THRESHOLD:
    if (param_val_to_nonneg32(param, val, &n, &reason)) {
      g->parameters.max_prop_row_size = n;
    }
    break;

  case PARAM_BLAND_THRESHOLD:
    if (param_val_to_pos32(param, val, &n, &reason)) {
      g->parameters.bland_threshold = n;
    }
    break;

  case PARAM_ICHECK:
    if (param_val_to_bool(param, val, &tt, &reason)) {
      g->ctx_parameters. splx_periodic_icheck = tt;
      context = g->ctx;
      if (context != NULL) {
        if (tt) {
          enable_splx_periodic_icheck(context);
        } else {
          disable_splx_periodic_icheck(context);
        }
      }
    }
    break;

  case PARAM_ICHECK_PERIOD:
    if (param_val_to_pos32(param, val, &n, &reason)) {
      g->parameters.integer_check_period = n;
    }
    break;

  case PARAM_MAX_UPDATE_CONFLICTS:
    if (param_val_to_pos32(param, val, &n, &reason)) {
      g->parameters.max_update_conflicts = n;
    }
    break;

  case PARAM_MAX_EXTENSIONALITY:
    if (param_val_to_pos32(param, val, &n, &reason)) {
      g->parameters.max_extensionality = n;
    }
    break;

  case PARAM_EF_FLATTEN_IFF:
    if (param_val_to_bool(param, val, &tt, &reason)) {
      g->ef_client.ef_parameters.flatten_iff = tt;
    }
    break;

  case PARAM_EF_FLATTEN_ITE:
    if (param_val_to_bool(param, val, &tt, &reason)) {
      g->ef_client.ef_parameters.flatten_ite = tt;
    }
    break;

  case PARAM_EF_GEN_MODE:
    if (param_val_to_genmode(param, val, &gen, &reason)) {
      g->ef_client.ef_parameters.gen_mode = gen;
    }
    break;

  case PARAM_EF_MAX_SAMPLES:
    if (param_val_to_nonneg32(param, val, &n, &reason)) {
      g->ef_client.ef_parameters.max_samples = n;
    }
    break;

  case PARAM_EF_MAX_ITERS:
    if (param_val_to_pos32(param, val, &n, &reason)) {
      g->ef_client.ef_parameters.max_iters = n;
    }
    break;

  case PARAM_MCSAT_NRA_MGCD:
    if (param_val_to_bool(param, val, &tt, &reason)) {
      g->mcsat_options.nra_mgcd = tt;
      context = g->ctx;
      if (context != NULL) {
        g->ctx->mcsat_options.nra_mgcd = tt;
      }
    }
    break;

  case PARAM_MCSAT_NRA_NLSAT:
    if (param_val_to_bool(param, val, &tt, &reason)) {
      g->mcsat_options.nra_nlsat = tt;
      context = g->ctx;
      if (context != NULL) {
        g->ctx->mcsat_options.nra_nlsat = tt;
      }
    }
    break;

  case PARAM_MCSAT_NRA_BOUND:
    if (param_val_to_bool(param, val, &tt, &reason)) {
      g->mcsat_options.nra_bound = tt;
      context = g->ctx;
      if (context != NULL) {
        context->mcsat_options.nra_bound = tt;
      }
    }
    break;

  case PARAM_MCSAT_NRA_BOUND_MIN:
    if (param_val_to_pos32(param, val, &n, &reason)) {
      g->mcsat_options.nra_bound_min = n;
      context = g->ctx;
      if (context != NULL) {
        context->mcsat_options.nra_bound_min = n;
      }
    }
    break;

  case PARAM_MCSAT_NRA_BOUND_MAX:
    if (param_val_to_pos32(param, val, &n, &reason)) {
      g->mcsat_options.nra_bound_max = n;
      context = g->ctx;
      if (context != NULL) {
        context->mcsat_options.nra_bound_max = n;
      }
    }
    break;

  case PARAM_MCSAT_BV_VAR_SIZE:
    if (param_val_to_pos32(param, val, &n, &reason)) {
      g->mcsat_options.bv_var_size = n;
      context = g->ctx;
      if (context != NULL) {
        context->mcsat_options.bv_var_size = n;
      }
    }
    break;
    
  case PARAM_MCSAT_VAR_ORDER:
    if (param_val_to_terms(param, val, &terms, &reason)) {
      g->mcsat_options.var_order = terms;
      context = g->ctx;
      if (context != NULL) {
        context->mcsat_options.var_order = terms;
      }
    }
    break;
    
  case PARAM_MCSAT_VAR_ORDER:
    if (param_val_to_terms(param, val, &terms, &reason)) {
      g->mcsat_options.var_order = terms;
    }
    break;

  case PARAM_UNKNOWN:
  default:
    unsupported = true;
    break;
  }

  if (unsupported) {
    unsupported_option();
    flush_out();
  } else if (reason != NULL) {
    print_error("in (set-option "YICES_SMT2_PREFIX"%s ...): %s", param, reason);
  } else {
    report_success();
  }
}


/*
 * Set an option:
 * - name = option name (keyword)
 * - value = value (either stored in:
 * 
 *  the parameters struct
 *  the ef_parametrs struct, or
 *  the attribute_value table)
 *
 * SMT2 allows the syntax (set-option :keyword). In such a case,
 * this function is called with value = NULL_VALUE (i.e., -1).
 */
void smt2_set_option(const char *name, aval_t value) {
  smt2_globals_t *g;
  smt2_keyword_t kw;
  uint32_t n;
  const char* yices_option;
  param_val_t param_val;
  
  g = &__smt2_globals;

  n = kwlen(name);
  kw = smt2_string_to_keyword(name, n);

  switch (kw) {
  case SMT2_KW_DIAGNOSTIC_OUTPUT:
    // required
    set_error_file(g, name, value);
    break;

  case SMT2_KW_GLOBAL_DECLARATIONS:
    if (option_can_be_set(name)) {
      set_boolean_option(g, name, value, &g->global_decls);
    }
    break;

  case SMT2_KW_PRINT_SUCCESS:
    // required
    set_boolean_option(g, name, value, &g->print_success);
    break;

  case SMT2_KW_PRODUCE_ASSIGNMENTS:
    // optional: if true, get-assignment can be used
    if (option_can_be_set(name)) {
      set_boolean_option(g, name, value, &g->produce_assignments);
    }
    break;

  case SMT2_KW_PRODUCE_MODELS:
    // optional: if true, get-value can be used
    if (option_can_be_set(name)) {
      set_boolean_option(g, name, value, &g->produce_models);
    }
    break;

  case SMT2_KW_RANDOM_SEED:
    // optional
    set_uint32_option(g, name, value, &g->random_seed);
    break;

  case SMT2_KW_REGULAR_OUTPUT:
    // required
    set_output_file(g, name, value);
    break;

  case SMT2_KW_VERBOSITY:
    // optional
    set_verbosity(g, name, value);
    break;

  case SMT2_KW_PRODUCE_UNSAT_ASSUMPTIONS:
    // optional: if true, get-unsat-assumptions can be used
    if (option_can_be_set(name)) {
      set_unsat_assumption_option(g, name, value);
    }
    break;

  case SMT2_KW_PRODUCE_UNSAT_CORES:
    // optional: if true,  get-unsat-cores can be used
    if (option_can_be_set(name)) {
      set_unsat_core_option(g, name, value);
    }
    break;

  case SMT2_KW_EXPAND_DEFINITIONS:
  case SMT2_KW_INTERACTIVE_MODE:
  case SMT2_KW_PRODUCE_ASSERTIONS:
  case SMT2_KW_PRODUCE_PROOFS:
  case SMT2_KW_REPRODUCIBLE_RESOURCE_LIMIT:
    unsupported_option();
    flush_out();
    break;

  default:
    // may be a Yices option
    if (is_yices_option(name, &yices_option)) {
      aval2param_val(g, value, &param_val);
      yices_set_option(g, yices_option, &param_val);
    } else {
      unsupported_option();
      flush_out();
    }
    break;
  }
}


/*
 * Set some info field
 * - same conventions as set_option
 */
void smt2_set_info(const char *name, aval_t value) {
  smt2_globals_t *g;
  smt2_keyword_t kw;
  uint32_t n, version;

  g = &__smt2_globals;

  n = kwlen(name);
  kw = smt2_string_to_keyword(name, n);

  switch (kw) {
  case SMT2_KW_ALL_STATISTICS:
  case SMT2_KW_ASSERTION_STACK_LEVELS:
  case SMT2_KW_AUTHORS:
  case SMT2_KW_ERROR_BEHAVIOR:
  case SMT2_KW_NAME:
  case SMT2_KW_REASON_UNKNOWN:
  case SMT2_KW_VERSION:
    print_error("can't overwrite %s", name);
    break;

  case SMT2_KW_SMT_LIB_VERSION:
    // quick hack to switch parser if 2.5 is selected
    if (g->smtlib_version != 0) {
      print_error("can't set :smt-lib-version twice");
    } else if (aval_is_known_version(g->avtbl, value, &version)) {
      assert(version == 2000 || version == 2500 || version == 2600);
      g->smtlib_version = version;
      if (version >= 2500) {
	smt2_lexer_activate_two_dot_five();
      }
      report_success();
    } else {
      print_error("unsupported :smt-lib-version");
    }
    break;

  default:
    add_info(g, name, value);
    report_success();
    break;
  }
}


/*
 * Set the logic:
 * - name = logic name (using the SMT-LIB conventions)
 */
void smt2_set_logic(const char *name) {
  smt_logic_t code;
  context_arch_t arch;

  if (__smt2_globals.logic_code != SMT_UNKNOWN) {
    print_error("the logic is already set");
    return;
  }

  code = smt_logic_code(name);
  if (code == SMT_UNKNOWN) {
    print_error("unknown logic: %s", name);
    return;
  }

  if (logic_is_supported_by_ef(code)) {
    __smt2_globals.efmode = true;
    arch = ef_arch_for_logic(code);
  } else if (logic_is_supported(code)) {
    __smt2_globals.efmode = false;
    arch = arch_for_logic(code);
  } else {
    print_error("logic %s is not supported", name);
    return;
  }

  if (! logic_is_official(code)) {
    trace_printf(__smt2_globals.tracer, 2, "(Warning: logic %s is not an official SMT-LIB logic)\n", name);
  }

  // if mcsat was requested, check whether the logic is supported by the MCSAT solver
  if (__smt2_globals.mcsat && !logic_is_supported_by_mcsat(code)) {
    print_error("logic %s is not supported by the mscat solver", name);
    return;
  }

  // in efmode : can't use the mcsat solver and must not be incremental
  if (__smt2_globals.efmode) {
    if (__smt2_globals.mcsat) {
      print_error("the mcsat solver does not support quantifiers");
      return;
    }
    if (! __smt2_globals.benchmark_mode) {
      print_error("the exists/forall solver does not work in incremental mode");
      return;
    }
    if (__smt2_globals.produce_unsat_cores || __smt2_globals.produce_unsat_assumptions) {
      print_error("the exists/forall solver does not support unsat cores");
      return;
    }
  }

  // if unsat cores or unsat assumptions are requested, we can't use the mcsat solver
  if (__smt2_globals.produce_unsat_cores || __smt2_globals.produce_unsat_assumptions) {
    if (__smt2_globals.mcsat) {
      print_error("the mcsat solver does not support unsat cores");
      return;
    }
    if (arch == CTX_ARCH_MCSAT) {
      print_error("unsat cores are not supported in logic %s", name);
      return;
    }
  }

  smt2_lexer_activate_logic(code);
  __smt2_globals.logic_code = code;
  __smt2_globals.logic_name = clone_string(name);
  string_incref(__smt2_globals.logic_name);

  /*
   * In incremental mode: initialize the context
   */
  if (! __smt2_globals.benchmark_mode) {
    init_smt2_context(&__smt2_globals);
    init_search_parameters(&__smt2_globals);
    save_ctx_params(&__smt2_globals.ctx_parameters, __smt2_globals.ctx);
  } else {
    // in benchmark mode (or exists/forall) set the parameters to defaults for the logic
    // the context is not initialized yet
    default_ctx_params(&__smt2_globals.ctx_parameters, code, arch, CTX_MODE_ONECHECK);
    yices_set_default_params(&__smt2_globals.parameters, code, arch, CTX_MODE_ONECHECK);
  }

  report_success();
}




/*
 * Push
 * - n = number of scopes to push
 * - if n = 0, nothing should be done
 */
void smt2_push(uint32_t n) {
  smt2_globals_t *g;

  __smt2_globals.stats.num_push ++;
  __smt2_globals.stats.num_commands ++;
  tprint_calls("push", __smt2_globals.stats.num_push);

  if (check_logic()) {
    g = &__smt2_globals;
    if (g->benchmark_mode) {
      print_error("push is not allowed in non-incremental mode");
    } else {
      if (n > 0) {
	/*
	 * NOTE: g->stacks.levels is 64 bits and MAX_SMT2_STACK_SIZE
	 * is less than 32bits so smt2_stack_push can't cause a
	 * numerical overflow.
	 */
	 smt2_stack_push(&g->stack, n, g->term_names.top, g->type_names.top, g->macro_names.top,
			 g->named_bools.top, g->named_asserts.top);
	 ctx_push(g);
	 check_stack(g);
      }
      report_success();
    }
  }
}


/*
 * Pop:
 * - n = number of scopes to remove
 * - if n = 0 nothing should be done
 * - if n > total number of scopes then an error should be printed
 *   and nothing done
 */
void smt2_pop(uint32_t n) {
  smt2_globals_t *g;
  smt2_push_rec_t *r;
  uint32_t m;

  g = &__smt2_globals;

  g->stats.num_pop ++;
  g->stats.num_commands ++;
  
  tprint_calls("pop", g->stats.num_pop);

  if (check_logic()) {
    if (g->benchmark_mode) {
      print_error("pop is not allowed in non-incremental mode");
    } else if (n == 0) {
      // do nothing
      report_success();
    } else {
      if (n > g->stack.levels) {
	if (g->stack.levels > 1) {
	  print_error("can't pop more than %"PRIu64" levels", g->stack.levels);
	} else if (g->stack.levels > 0) {
	  print_error("can't pop more than one level");
	} else {
	  print_error("pop not allowed at the bottom level");
	}
      } else {
	m = 0; // number of levels removed
	do {
	  r = smt2_stack_top(&g->stack);
	  m += r->multiplicity;

	  // remove declarations: this has no effect if g->global_decls is true
	  smt2_pop_term_names(&g->term_names, r->term_decls);
	  smt2_pop_type_names(&g->type_names, r->type_decls);
	  smt2_pop_macro_names(&g->macro_names, r->macro_decls);

	  // remove the named booleans and named assertions
	  pop_named_terms(&g->named_bools, r->named_bools);
	  pop_named_terms(&g->named_asserts, r->named_asserts);

	  // pop on g->ctx
	  ctx_pop(g);
	  smt2_stack_pop(&g->stack);
	} while (n > m);

	if (n < m) {
	  // push (m - n)
	  smt2_stack_push(&g->stack, m - n, g->term_names.top, g->type_names.top, g->macro_names.top,
			  g->named_bools.top, g->named_asserts.top);
	  ctx_push(g);
	}

	check_stack(g);

	// call the garbage collector
	if (g->term_names.deletions > 1000) {
	  yices_garbage_collect(NULL, 0, NULL, 0, true);
	  g->term_names.deletions = 0;
	}

	report_success();
      }
    }
  }
}


/*
 * Assert one formula t
 * - special is true if t is a :named assertion
 */
void smt2_assert(term_t t, bool special) {
  smt2_globals_t *g;

  g = &__smt2_globals;

  g->stats.num_assert ++;
  g->stats.num_commands ++;
  tprint_calls("assert", g->stats.num_assert);

  if (check_logic()) {
    if (yices_term_is_bool(t)) {
      if (g->benchmark_mode) {
	/*
	 * NOT INCREMENTAL
	 */
	if (g->efmode && g->ef_client.efdone) {
	  print_error("more assertions are not allowed after solving");
	} else if (g->frozen) {
	  print_error("assertions are not allowed after (check-sat) in non-incremental mode");
	} else {
	  /*
           * if produce unsat core is set and t is special,
	   * we just skip it. The term is stored in the named_asserts table
	   * and will be treated as an assumption when check-sat is called.
	   */
	  if (!special || !g->produce_unsat_cores) {
	    add_delayed_assertion(g, t);
	  } else {
	    trace_printf(g->tracer, 20, "(skipping named assertion)\n");
	  }
	  report_success();
	}

      } else {
	/*
	 * INCREMENTAL
	 */
	cleanup_context(g);
	if (!special || !g->produce_unsat_cores) {
	  add_assertion(g, t);
	} else {
	  trace_printf(g->tracer, 20, "(skipping named assertion)\n");
	  report_success();
	}
      }
    } else {
      // not a Boolean term
      print_error("type error in assert: Boolean term required");
    }
  }
}


/*
 * Check satisfiability of the current set of assertions
 */
void smt2_check_sat(void) {
  __smt2_globals.stats.num_check_sat ++;
  __smt2_globals.stats.num_commands ++;
  tprint_calls("check-sat", __smt2_globals.stats.num_check_sat);

  if (check_logic()) {
    if (__smt2_globals.benchmark_mode) {
      /*
       * Non incremental
       */
      if (__smt2_globals.efmode) {
	efsolve_cmd(&__smt2_globals);	
      } else if (__smt2_globals.frozen) {
	print_error("multiple calls to (check-sat) are not allowed in non-incremental mode");
      } else if (__smt2_globals.produce_unsat_cores) {
	delayed_assertions_unsat_core(&__smt2_globals);
      } else {
	//	show_delayed_assertions(&__smt2_globals);
	check_delayed_assertions(&__smt2_globals);
      }
    } else {
      /*
       * Incremental
       */
      if (__smt2_globals.produce_unsat_cores) {
	ctx_unsat_core(&__smt2_globals);
      } else {
	ctx_check_sat(&__smt2_globals);
      }
    }
  }
}


/*
 * Check whether the logic requires mcsat or the mcsat flag is set.
 * In either case, check_sat_assuming is not supported.
 */
static bool mcsat_is_required(smt2_globals_t *g) {
  assert(g->logic_code != SMT_UNKNOWN);
  return g->mcsat || arch_for_logic(g->logic_code) == CTX_ARCH_MCSAT;
}

/*
 * Check sat with assumptions:
 * - n = number of assumptions
 * - a = array of assumptions
 * Each assumption is represented as a signed symbol,
 * i.e., a pair symbol name/polarity.
 */
void smt2_check_sat_assuming(uint32_t n, signed_symbol_t *a) {
  __smt2_globals.stats.num_check_sat_assuming ++;
  __smt2_globals.stats.num_commands ++;
  tprint_calls("check-sat-assuming", __smt2_globals.stats.num_check_sat_assuming);

  if (check_logic()) {
    if (mcsat_is_required(&__smt2_globals)) {
      print_error("check-sat-assuming is not supported in logic %s", __smt2_globals.logic_name);
    } else if (__smt2_globals.benchmark_mode) {
      if (__smt2_globals.efmode) {
	print_error("the exists/forall solver does not support check-sat with assumptions");
      } else if (__smt2_globals.frozen) {
	print_error("multiple calls to (check-sat) are not allowed in non-incremental mode");
      } else {
	check_delayed_assertions_assuming(&__smt2_globals, n, a);
      }
    } else {
      ctx_check_sat_assuming(&__smt2_globals, n, a);
    }
  }
}

/*
 * Declare a new sort:
 * - name = sort name
 * - arity = arity
 *
 * If arity is 0, this defines a new uninterpreted type.
 * Otherwise, this defines a new type constructor.
 */
void smt2_declare_sort(const char *name, uint32_t arity) {
  type_t tau;
  int32_t macro;

  __smt2_globals.stats.num_declare_sort ++;
  __smt2_globals.stats.num_commands ++;
  tprint_calls("declare-sort", __smt2_globals.stats.num_declare_sort);

  if (check_logic()) {
    if (arity == 0) {
      tau = yices_new_uninterpreted_type();
      yices_set_type_name(tau, name);
      save_type_name(&__smt2_globals, name);
      report_success();
    } else {
      macro = yices_type_constructor(name, arity);
      if (macro < 0) {
	print_yices_error(true);
      } else {
	save_macro_name(&__smt2_globals, name);
	report_success();
      }
    }
  }

}


/*
 * Define a new type macro
 * - name = macro name
 * - n = number of variables
 * - var = array of type variables
 * - body = type expressions
 */
void smt2_define_sort(const char *name, uint32_t n, type_t *var, type_t body) {
  int32_t macro;

  __smt2_globals.stats.num_define_sort ++;
  __smt2_globals.stats.num_commands ++;
  tprint_calls("define-sort", __smt2_globals.stats.num_define_sort);

  if (check_logic()) {
    if (n == 0) {
      yices_set_type_name(body, name);
      save_type_name(&__smt2_globals, name);
      report_success();
    } else {
      macro = yices_type_macro(name, n, var, body);
      if (macro < 0) {
	print_yices_error(true);
      } else {
	save_macro_name(&__smt2_globals, name);
	report_success();
      }
    }
  }
}


/*
 * Declare a new uninterpreted function symbol
 * - name = function name
 * - n = arity + 1
 * - tau = array of n types
 *
 * If n = 1, this creates an uninterpreted constant of type tau[0]
 * Otherwise, this creates an uninterpreted function of type
 * tau[0] x ... x tau[n-1] to tau[n]
 */
void smt2_declare_fun(const char *name, uint32_t n, type_t *tau) {
  term_t t;
  type_t sigma;

  assert(n > 0);

  __smt2_globals.stats.num_declare_fun ++;
  __smt2_globals.stats.num_commands ++;
  tprint_calls("declare-fun", __smt2_globals.stats.num_declare_fun);

  if (check_logic()) {
    n --;
    sigma = tau[n]; // range
    if (n > 0) {
      sigma = yices_function_type(n, tau, sigma);
    }
    assert(sigma != NULL_TYPE);

    t = yices_new_uninterpreted_term(sigma);
    assert(t != NULL_TERM);
    yices_set_term_name(t, name);
    save_term_name(&__smt2_globals, name);

    report_success();
  }
}


/*
 * Define a function
 * - name = function name
 * - n = arity
 * - var = array of n term variables
 * - body = term
 * - tau = expected type of body
 *
 * If n = 0, this is the same as (define <name> :: <type> <body> )
 * Otherwise, a lambda term is created.
 */
void smt2_define_fun(const char *name, uint32_t n, term_t *var, term_t body, type_t tau) {
  term_t t;

  __smt2_globals.stats.num_define_fun ++;
  __smt2_globals.stats.num_commands ++;
  tprint_calls("define-fun", __smt2_globals.stats.num_define_fun);

  if (check_logic()) {
    if (! yices_check_term_type(body, tau)) {
      // ? print a better error message?
      print_yices_error(true);
      return;
    }

    /*
     * because of the annoying :named annotation
     * the name could be assigned now (even though
     * it was not when (define name ...)) was processed
     */
    if (yices_get_term_by_name(name) != NULL_TERM) {
      if (symbol_needs_quotes(name)) {
	print_error("Invalid definition: can't (define |%s| ...) and use |%s| in a :named annotation",
		    name, name);
      } else {
	print_error("Invalid definition: can't (define %s ...) and use %s in a :named annotation",
		    name, name);
      }
      return;
    }

    t = body;
    if (n > 0) {
      t = yices_lambda(n, var, t);
      if (t < 0) {
	print_yices_error(true);
	return;
      }
    }
    yices_set_term_name(t, name);
    save_term_name(&__smt2_globals, name);

    report_success();
  }
}


/*
 * Show the model if any
 */
void smt2_get_model(void) {
  yices_pp_t printer;
  model_t *mdl;

  if (check_logic()) {
    if (__smt2_globals.efmode) {
      mdl = get_ef_model(&__smt2_globals);
    } else {      
      mdl = get_model(&__smt2_globals);
    }
    if (mdl == NULL) return;

    init_pretty_printer(&printer, &__smt2_globals);
    smt2_pp_full_model(&printer, mdl);
    delete_yices_pp(&printer, true);
  }
}

/*
 * Print s on the output channel
 */
void smt2_echo(const char *s) {
  print_out("%s\n", s);
  flush_out();
}


/*
 * Reset all assertions
 * - delete all assertions, terms, types, and declarations
 * - the standard allows (reset-assertions) even if no logic is set.
 * - in the latter case, we do nothing and report success. There's no
 *   initialized context until the logic is set.
 */
void smt2_reset_assertions(void) {
  smt2_globals_t *g;

  g = &__smt2_globals;
  if (g->benchmark_mode) {
    print_error("reset-assertions is not allowed in non-incremental mode");
  } else {
    if (g->logic_code !=  SMT_UNKNOWN) {
      /*
       * Reset context, model and internal stacks
       * + all auxiliary vectors
       *
       * Keep options + logic_name + output/diagnostic channels
       * + info_table and attribute table.
       */
      g->pushes_after_unsat = 0;

      assert(g->ctx != NULL);
      yices_free_context(g->ctx);
      g->ctx = NULL;

      if (g->model != NULL) {
	yices_free_model(g->model);
	g->model = NULL;
      }

      reset_smt2_stack(&g->stack);

      /*
       * If global_declations is set, then the name stacks
       * and the named_bools stack are empty. The reset
       * functions do nothing.
       *
       * We remove the named_assertions whether or not
       * global_declarations is set.
       */
      reset_smt2_name_stack(&g->term_names);
      reset_smt2_name_stack(&g->type_names);
      reset_smt2_name_stack(&g->macro_names);

      reset_named_term_stack(&g->named_bools);
      reset_named_term_stack(&g->named_asserts);

      if (g->unsat_core != NULL) {
	free_assumptions(g->unsat_core);
	g->unsat_core = NULL;
      }
      if (g->unsat_assumptions != NULL) {
	free_assumptions(g->unsat_assumptions);
	g->unsat_assumptions = NULL;
      }

      reset_etk_queue(&g->token_queue);
      ivector_reset(&g->token_slices);
      ivector_reset(&g->val_vector);

      /*
       * Reset the internal name tables, unless global_decls is set
       */
      if (!g->global_decls) {
	yices_reset_tables();
      }

      // build a fresh empty context
      init_smt2_context(g);
    }

    report_success();
  }
}


/*
 * Full reset: to be done
 */
void smt2_reset_all(void) {
  bool benchmark, print_success;
  uint32_t timeout, verbosity;

  benchmark = __smt2_globals.benchmark_mode;
  timeout = __smt2_globals.timeout;
  print_success = __smt2_globals.print_success;
  verbosity = __smt2_globals.verbosity;

  delete_smt2_globals(&__smt2_globals);
  delete_attr_vtbl(&avtbl); // must be done last
  yices_reset_tables();
  init_smt2(benchmark, timeout, print_success);
  smt2_set_verbosity(verbosity);
  smt2_lexer_reset_logic();

  report_success();
}


/*
 * ATTRIBUTES
 */

/*
 * Add a :named attribute to term t
 * - t is a ground term
 * - name is a free term symbol
 * - op = enclosing operator of (! t :named name ..)
 * - for a named assertion, op is SMT2_ASSERT
 */
void smt2_add_name(int32_t op, term_t t, const char *name) {
  char *clone;

  // add the mapping name --> t
  yices_set_term_name(t, name);
  save_term_name(&__smt2_globals, name);

  // special processing for Boolean terms
  if (yices_term_is_bool(t)) {
    // named booleans (for get-assignment)
    clone = clone_string(name);
    push_named_term(&__smt2_globals.named_bools, t, clone);

    // named assertions (for unsat cores)
    if (op == SMT2_ASSERT && __smt2_globals.produce_unsat_cores) {
      clone = clone_string(name);
      push_named_term(&__smt2_globals.named_asserts, t, clone);
    }
  }
}



/*
 * Add a :pattern attribute to term t
 * - the pattern is an array p of n terms
 * - op = enclosing operator of (! t :pattern ....)
 * - for a quantified term, op is either MK_EXISTS or MK_FORALL
 */
void smt2_add_pattern(int32_t op, term_t t, term_t *p, uint32_t n) {
  // TBD
}

/*
 * Enables the mcsat solver.
 */
void smt2_enable_mcsat(void) {
  __smt2_globals.mcsat = true;
}<|MERGE_RESOLUTION|>--- conflicted
+++ resolved
@@ -4723,18 +4723,6 @@
   case ATTR_STRING:
   case ATTR_BV:
   case ATTR_LIST: {
-<<<<<<< HEAD
-    param_val->tag       = PARAM_VAL_TERMS;
-    param_val->val.terms = &g->var_order;
-    attr_list_t* d = aval_list(g->avtbl, avalue);
-    uint32_t n = d->nelems;
-    assert(n > 0);
-    for (uint32_t i=0; i<n; i++) {
-      aval_t vi = d->data[i];
-      assert(aval_tag(g->avtbl, vi) == ATTR_SYMBOL);
-      char* s = aval_symbol(g->avtbl, vi);
-      ivector_push(param_val->val.terms, yices_get_term_by_name(s));
-=======
     if (is_good_var_list(g, avalue)) {
       param_val->tag       = PARAM_VAL_TERMS;
       param_val->val.terms = &g->var_order;
@@ -4748,7 +4736,6 @@
       }
     } else {
       param_val->tag = PARAM_VAL_ERROR;
->>>>>>> 13c8e3f8
     }
     break;
   }
@@ -5174,12 +5161,6 @@
       if (context != NULL) {
         context->mcsat_options.var_order = terms;
       }
-    }
-    break;
-    
-  case PARAM_MCSAT_VAR_ORDER:
-    if (param_val_to_terms(param, val, &terms, &reason)) {
-      g->mcsat_options.var_order = terms;
     }
     break;
 
