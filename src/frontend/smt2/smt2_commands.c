/*
 * This file is part of the Yices SMT Solver.
 * Copyright (C) 2017 SRI International.
 *
 * Yices is free software: you can redistribute it and/or modify
 * it under the terms of the GNU General Public License as published by
 * the Free Software Foundation, either version 3 of the License, or
 * (at your option) any later version.
 *
 * Yices is distributed in the hope that it will be useful,
 * but WITHOUT ANY WARRANTY; without even the implied warranty of
 * MERCHANTABILITY or FITNESS FOR A PARTICULAR PURPOSE.  See the
 * GNU General Public License for more details.
 *
 * You should have received a copy of the GNU General Public License
 * along with Yices.  If not, see <http://www.gnu.org/licenses/>.
 */

/*
 * ALL SMT-LIB 2 COMMANDS
 */

#if defined(CYGWIN) || defined(MINGW)
#define EXPORTED __declspec(dllexport)
#define __YICES_DLLSPEC__ EXPORTED
#else
#define EXPORTED __attribute__((visibility("default")))
#endif

#include <stdio.h>
#include <stdarg.h>
#include <inttypes.h>
#include <string.h>
#include <ctype.h>
#include <assert.h>
#include <errno.h>

#include "api/context_config.h"
#include "api/smt_logic_codes.h"
#include "api/yices_extensions.h"
#include "api/yices_globals.h"
#include "context/context.h"
#include "frontend/common/bug_report.h"
#include "frontend/common/parameters.h"
#include "frontend/common/tables.h"
#include "frontend/smt2/attribute_values.h"
#include "frontend/smt2/smt2_commands.h"
#include "frontend/smt2/smt2_lexer.h"
#include "frontend/smt2/smt2_model_printer.h"
#include "frontend/smt2/smt2_printer.h"
#include "model/model_eval.h"
#include "model/projection.h"
#include "utils/refcount_strings.h"

#include "utils/timeout.h"
#include "mcsat/options.h"

#include "yices.h"
#include "yices_exit_codes.h"

// for statistics
#include "solvers/bv/bvsolver.h"
#include "solvers/floyd_warshall/idl_floyd_warshall.h"
#include "solvers/floyd_warshall/rdl_floyd_warshall.h"
#include "solvers/funs/fun_solver.h"
#include "solvers/simplex/simplex.h"
#include "utils/cputime.h"
#include "utils/memsize.h"




/*
 * DUMP CONTEXT: FOR TESTING/DEBUGGING
 */
#define DUMP_CTX 0

#if DUMP_CTX

#include "io/term_printer.h"
#include "io/type_printer.h"
#include "solvers/floyd_warshall/idl_fw_printer.h"
#include "solvers/floyd_warshall/rdl_fw_printer.h"
#include "solvers/simplex/simplex_printer.h"
#include "solvers/bv/bvsolver_printer.h"
#include "solvers/egraph/egraph_printer.h"
#include "solvers/cdcl/smt_core_printer.h"
#include "solvers/cdcl/gates_printer.h"
#include "context/context_printer.h"


/*
 * Print the egraph state
 */
static void dump_egraph(FILE *f, egraph_t *egraph) {
  fprintf(f, "\n--- Egraph Variables ---\n");
  print_egraph_terms(f, egraph);
  fprintf(f, "\n--- Egraph Atoms ---\n");
  print_egraph_atoms(f, egraph);
}


/*
 * Print the arithmetic solver state
 */
static void dump_idl_solver(FILE *f, idl_solver_t *idl) {
  fprintf(f, "\n--- IDL Variables ---\n");
  print_idl_var_table(f, idl);
  fprintf(f, "\n--- IDL Atoms ---\n");
  print_idl_atoms(f, idl);
  fprintf(f, "\n--- IDL Constraints ---\n");
  print_idl_axioms(f, idl);
  fprintf(f, "\n");
}

static void dump_rdl_solver(FILE *f, rdl_solver_t *rdl) {
  fprintf(f, "\n--- RDL Variables ---\n");
  print_rdl_var_table(f, rdl);
  fprintf(f, "\n--- RDL Atoms ---\n");
  print_rdl_atoms(f, rdl);
  fprintf(f, "\n--- RDL Constraints ---\n");
  print_rdl_axioms(f, rdl);
  fprintf(f, "\n");
}

static void dump_simplex_solver(FILE *f, simplex_solver_t *simplex) {
  fprintf(f, "\n--- Simplex Variables ---\n");
  print_simplex_vars(f, simplex);
  fprintf(f, "\n--- Simplex Atoms ---\n");
  print_simplex_atoms(f, simplex);
  fprintf(f, "\n--- Simplex Tableau ---\n");
  print_simplex_matrix(f, simplex);
  fprintf(f, "\n--- Simplex Bounds ---\n");
  print_simplex_bounds(f, simplex);
  fprintf(f, "\n");
}


/*
 * Print the bitvector solver state
 */
static void dump_bv_solver(FILE *f, bv_solver_t *solver) {
  fprintf(f, "\n--- Bitvector Partition ---\n");
  print_bv_solver_partition(f, solver);
  fprintf(f, "\n--- Bitvector Variables ---\n");
  print_bv_solver_vars(f, solver);
  fprintf(f, "\n--- Bitvector Atoms ---\n");
  print_bv_solver_atoms(f, solver);
  fprintf(f, "\ntotal: %"PRIu32" atoms\n", solver->atbl.natoms);
  fprintf(f, "\n--- Bitvector Bounds ---\n");
  print_bv_solver_bounds(f, solver);
  fprintf(f, "\n--- DAG ---\n");
  print_bv_solver_dag(f, solver);
  if (solver->blaster != NULL) {
    fprintf(f, "\n--- Gates ---\n");
    print_gate_table(f, &solver->blaster->htbl);
  }
  fprintf(f, "\n");
}


/*
 * Print the context:
 */
static void dump_context(FILE *f, context_t *ctx) {
  fprintf(f, "--- All terms ---\n");
  pp_term_table(f, ctx->terms);
  fprintf(f, "\n--- Substitutions ---\n");
  print_context_intern_subst(f, ctx);
  fprintf(f, "\n--- Internalization ---\n");
  print_context_intern_mapping(f, ctx);

  if (context_has_egraph(ctx)) {
    dump_egraph(f, ctx->egraph);
  }

  if (context_has_arith_solver(ctx)) {
    if (context_has_idl_solver(ctx)) {
      dump_idl_solver(f, ctx->arith_solver);
    } else if (context_has_rdl_solver(ctx)) {
      dump_rdl_solver(f, ctx->arith_solver);
    } else {
      assert(context_has_simplex_solver(ctx));
      dump_simplex_solver(f, ctx->arith_solver);
    }
  }

  if (context_has_bv_solver(ctx)) {
    dump_bv_solver(f, ctx->bv_solver);
  }

  /*
   * If arch is still AUTO_IDL or AUTO_RDL,
   * then flattening + simplification returned unsat
   * but the core is not initialized
   * so we can't print the clauses.
   */
  if (ctx->arch != CTX_ARCH_AUTO_IDL &&
      ctx->arch != CTX_ARCH_AUTO_RDL) {
    fprintf(f, "--- Clauses ---\n");
    print_clauses(f, ctx->core);
    fprintf(f, "\n");
  }


#if 0
  fprintf(f, "--- Auxiliary vectors ---\n\n");
  print_context_subst_eqs(f, ctx);
  print_context_top_eqs(f, ctx);
  print_context_top_atoms(f, ctx);
  print_context_top_formulas(f, ctx);
  print_context_top_interns(f, ctx);
  fprintf(f, "\n");
#endif

  fflush(f);
}


static void dump(const char *filename, context_t *ctx) {
  FILE *f;

  f = fopen(filename, "w");
  if (f == NULL) {
    perror(filename);
  } else {
    dump_context(f, ctx);
    fclose(f);
  }
}

#endif


/*
 * FOR TESTING: BITBLAST THEN EXPORT TO DIMACS
 */

#define EXPORT_TO_DIMACS 0

#if EXPORT_TO_DIMACS

#include "solvers/bv/dimacs_printer.h"

/*
 * Export ctx content in DIMACS format
 * - s = file name
 */
static void do_export(context_t *ctx, const char *s) {
  FILE *f;

  f = fopen(s, "w");
  if (f == NULL) {
    perror(s);
    exit(YICES_EXIT_SYSTEM_ERROR);
  } else {
    dimacs_print_bvcontext(f, ctx);
    fclose(f);
  }
}

/*
 * Force bitblasting then export
 * - s = filename
 * - ctx's status must be IDLE when this is called
 */
static void bitblast_then_export(context_t *ctx, const char *s) {
  smt_status_t stat;

  assert(context_status(ctx) == STATUS_IDLE);
  stat = precheck_context(ctx);
  switch (stat) {
  case STATUS_UNKNOWN:
  case STATUS_UNSAT:
    do_export(ctx, s);
    break;

  case STATUS_INTERRUPTED:
    fprintf(stderr, "Export to dimacs interrupted\n");
    break;

  default:
    fprintf(stderr, "Unexpected context status after pre-check\n");
    break;
  }
}



/*
 * Export the delayed assertions
 * - ctx = context
 * - a = array of n formulas (the assertions)
 * - s = filename
 */
static int32_t export_delayed_assertions(context_t *ctx, uint32_t n, term_t *a, const char *s) {
  int32_t code;

  code = CTX_OPERATION_NOT_SUPPORTED;
  if (ctx->logic == QF_BV && ctx->mode == CTX_MODE_ONECHECK) {
    code = yices_assert_formulas(ctx, n, a);
    if (code == 0) {
      bitblast_then_export(ctx, s);
    }
  }
  return code;
}



#endif



/*
 * NAME STACKS
 */

/*
 * Initialize; nothing allocated yet
 */
static void init_smt2_name_stack(smt2_name_stack_t *s) {
  s->names = NULL;
  s->top = 0;
  s->size = 0;
  s->deletions = 0;
}

/*
 * Make room for some names to be pushed
 */
static void extend_smt2_name_stack(smt2_name_stack_t *s) {
  uint32_t n;

  n = s->size;
  if (n == 0) {
    n = DEF_SMT2_NAME_STACK_SIZE;
    assert(n <= MAX_SMT2_NAME_STACK_SIZE);
    s->names = (char **) safe_malloc(n * sizeof(char *));
    s->size = n;
  } else {
    n += (n >> 1) + 1;
    if (n > MAX_SMT2_NAME_STACK_SIZE) {
      out_of_memory();
    }
    s->names = (char **) safe_realloc(s->names, n * sizeof(char *));
    s->size = n;
  }
}


/*
 * Push name on top of the stack
 * - name must be a refcount string
 * - name's reference counter is incremented
 */
static void smt2_push_name(smt2_name_stack_t *s, char *name) {
  uint32_t i;

  i = s->top;
  if (i == s->size) {
    extend_smt2_name_stack(s);
  }
  assert(i < s->size);
  s->names[i] = name;
  string_incref(name);
  s->top = i+1;
}


/*
 * Remove names on top of the stack and remove them from the term_name table
 * - ptr = new top: names[0 ... ptr-1] are kept
 */
static void smt2_pop_term_names(smt2_name_stack_t *s, uint32_t ptr) {
  char *name;
  uint32_t n;

  n = s->top;
  while (n > ptr) {
    n --;
    name = s->names[n];

    assert(yices_get_term_by_name(name) != NULL_TERM);
    yices_remove_term_name(name);
    assert(yices_get_term_by_name(name) == NULL_TERM);

    string_decref(name);
  }
  s->deletions += (s->top - ptr);
  s->top = n;
}


/*
 * Remove names on top of the stack and remove them from the type-name table
 * - ptr = new top: names[0 ... ptr - 1] are kept
 */
static void smt2_pop_type_names(smt2_name_stack_t *s, uint32_t ptr) {
  char *name;
  uint32_t n;

  n = s->top;
  while (n > ptr) {
    n --;
    name = s->names[n];

    assert(yices_get_type_by_name(name) != NULL_TYPE);
    yices_remove_type_name(name);
    assert(yices_get_type_by_name(name) == NULL_TYPE);

    string_decref(name);
  }
  s->deletions += (s->top - ptr);
  s->top = n;
}


/*
 * Remove names on top of the stack and remove them from the macro name table
 * - ptr = new top: names[0 ... ptr - 1] are kept
 *
 * NOTE: we can't delete the type_macro. We just remove the mapping
 * name -> macro id. If we remove type_constructor, then we'll delete
 * all instances of that constructor from the type table, but that's
 * not safe unless we remove all terms that have such a type.
 */
static void smt2_pop_macro_names(smt2_name_stack_t *s, uint32_t ptr) {
  char *name;
  uint32_t n;

  n = s->top;
  while (n > ptr) {
    n --;
    name = s->names[n];

    assert(yices_get_macro_by_name(name) >= 0);
    yices_remove_type_macro_name(name);
    assert(yices_get_macro_by_name(name) < 0);

    string_decref(name);
  }
  s->deletions += (s->top - ptr);
  s->top = n;
}



/*
 * Deletion
 */
static void delete_smt2_name_stack(smt2_name_stack_t *s) {
  uint32_t n;

  n = s->top;
  while (n > 0) {
    n --;
    string_decref(s->names[n]);
  }
  safe_free(s->names);
  s->names = NULL;
}


/*
 * Reset: remove all names
 */
static void reset_smt2_name_stack(smt2_name_stack_t *s) {
  delete_smt2_name_stack(s);
  assert(s->names == NULL);
  s->top = 0;
  s->size = 0;
  s->deletions = 0;
}


/*
 * PUSH/POP STACK
 */

/*
 * Initialize: nothing allocated yet
 */
static void init_smt2_stack(smt2_stack_t *s) {
  s->data = NULL;
  s->top = 0;
  s->size = 0;
  s->levels = 0;
}

/*
 * Make room
 */
static void extend_smt2_stack(smt2_stack_t *s) {
  uint32_t n;

  n = s->size;
  if (n == 0) {
    n = DEF_SMT2_STACK_SIZE;
    assert(n <= MAX_SMT2_STACK_SIZE);
    s->data = (smt2_push_rec_t *) safe_malloc(n * sizeof(smt2_push_rec_t));
    s->size = n;
  } else {
    n += (n >> 1) + 1;
    if (n > MAX_SMT2_STACK_SIZE) {
      out_of_memory();
    }
    s->data = (smt2_push_rec_t *) safe_realloc(s->data, n * sizeof(smt2_push_rec_t));
    s->size = n;
  }
}


/*
 * Push data:
 * - m = multiplicity
 * - terms, types, macros = number of term/type/macro declarations
 * - named_bools. named_asserts = number of named boolean terms and assertions
 */
static void smt2_stack_push(smt2_stack_t *s, uint32_t m, uint32_t terms, uint32_t types, uint32_t macros,
			    uint32_t named_bools, uint32_t named_asserts) {
  uint32_t i;

  i = s->top;
  if (i == s->size) {
    extend_smt2_stack(s);
  }
  assert(i < s->size);
  s->data[i].multiplicity = m;
  s->data[i].term_decls = terms;
  s->data[i].type_decls = types;
  s->data[i].macro_decls = macros;
  s->data[i].named_bools = named_bools;
  s->data[i].named_asserts = named_asserts;
  s->levels += m;
  s->top = i+1;
}


/*
 * Get the top element:
 * - warning: this pointer may become invalid is data is pushed on s
 */
static inline smt2_push_rec_t *smt2_stack_top(smt2_stack_t *s) {
  assert(s->top > 0);
  return s->data + (s->top - 1);
}


static inline bool smt2_stack_is_nonempty(smt2_stack_t *s) {
  return s->top > 0;
}

/*
 * Remove the top element
 */
static void smt2_stack_pop(smt2_stack_t *s) {
  uint32_t i;

  assert(s->top > 0);
  i = s->top - 1;
  assert(s->levels >= s->data[i].multiplicity);
  s->levels -= s->data[i].multiplicity;
  s->top = i;
}

/*
 * Delete
 */
static void delete_smt2_stack(smt2_stack_t *s) {
  safe_free(s->data);
  s->data = NULL;
}


/*
 * Empty the stack
 */
static void reset_smt2_stack(smt2_stack_t *s) {
  delete_smt2_stack(s);
  assert(s->data == NULL);
  s->top = 0;
  s->size = 0;
  s->levels = 0;
}



/*
 * CHECK AND BUILD A CORE
 */

/*
 * Check sat with assumptions and build an unsat core
 */
static smt_status_t check_with_assumptions(context_t *ctx, const param_t *params, uint32_t n, const term_t a[], ivector_t *core) {
  ivector_t assumptions;
  smt_status_t status;
  literal_t l;
  uint32_t i;

  // if ctx is already unsat, the core is empty
  if (context_status(ctx) == STATUS_UNSAT) {
    ivector_reset(core);
    return STATUS_UNSAT;
  }

  // convert a[0] ... a[n-1] to assumptions
  init_ivector(&assumptions, n);
  for (i=0; i<n; i++) {
    l = context_add_assumption(ctx, a[i]);
    if (l < 0) {
      // error when processing term a[i]
      yices_internalization_error(l);
      status = STATUS_ERROR;
      goto done;
    }
    ivector_push(&assumptions, l);
  }

  status = check_context_with_assumptions(ctx, params, n, assumptions.data);
  if (status == STATUS_UNSAT) {
    context_build_unsat_core(ctx, core);
  }

 done:
  delete_ivector(&assumptions);

  return status;
}

/*
 * INTERNAL STATISTICS
 */
static void init_cmd_stats(smt2_cmd_stats_t *stats) {
  stats->num_commands = 0;
  stats->num_declare_sort = 0;
  stats->num_define_sort = 0;
  stats->num_declare_fun = 0;
  stats->num_define_fun = 0;
  stats->num_assert = 0;
  stats->num_check_sat = 0;
  stats->num_check_sat_assuming = 0;
  stats->num_push = 0;
  stats->num_pop = 0;
  stats->num_get_value = 0;
  stats->num_get_assignment = 0;
  stats->num_get_unsat_core = 0;
  stats->num_get_unsat_assumptions = 0;
}



/*
 * REQUIRED INFO
 */
static const char *yices_name = "Yices";
static const char *yices_authors = "Bruno Dutertre, Dejan Jovanović";
static const char *error_behavior = "immediate-exit";

/*
 * GLOBAL OBJECTS
 */
static bool done;         // set to true on exit
static attr_vtbl_t avtbl; // attribute values

// exported
smt2_globals_t __smt2_globals;



/*
 * MAJOR ERRORS
 */

/*
 * If something goes wrong while writing to the output channel
 * or when closing it
 */
static void __attribute__((noreturn)) failed_output(void) {
  fprintf(stderr, "\n**************************************\n");
  fprintf(stderr, "FATAL ERROR\n");
  perror(__smt2_globals.out_name);
  fprintf(stderr, "\n**************************************\n\n");

  exit(YICES_EXIT_SYSTEM_ERROR);
}


/*
 * OUTPUT FUNCTIONS
 */

/*
 * Formatted output: like printf but use __smt2_globals.out
 */
static void print_out(const char *format, ...) {
  va_list p;

  va_start(p, format);
  if (vfprintf(__smt2_globals.out, format, p) < 0) {
    failed_output();
  }
  va_end(p);
}


/*
 * Flush the output channel
 */
static inline void flush_out(void) {
  if (fflush(__smt2_globals.out) == EOF) {
    failed_output();
  }
}


/*
 * Report success
 */
static void report_success(void) {
  if (__smt2_globals.print_success) {
    print_out("success\n");
    flush_out();
  }
}




/*
 * ERROR REPORTS
 */

/*
 * Error prefix/suffix
 * - SMT2 wants errors to be printed as
 *        (error "explanation")
 *   on the current output channel
 * - start_error(l, c) prints '(error "at line l, column c: '
 * - open_error() prints '(error "
 * - close_error() prints '")' and a newline then flush the output channel
 */
static void start_error(uint32_t line, uint32_t column) {
  print_out("(error \"at line %"PRIu32", column %"PRIu32": ", line, column);
}

static void open_error(void) {
  print_out("(error \"");
}

static void close_error(void) {
  print_out("\")\n");
  flush_out();
}


/*
 * Formatted error: like printf but add the prefix and close
 */
static void print_error(const char *format, ...) {
  va_list p;

  open_error();
  va_start(p, format);
  if (vfprintf(__smt2_globals.out, format, p) < 0) {
    failed_output();
  }
  va_end(p);
  close_error();
}


/*
 * Syntax error (reported by tstack)
 * - lex = lexer
 * - expected_token = either an smt2_token or -1
 *
 * lex is as follows:
 * - current_token(lex) = token that caused the error
 * - current_token_value(lex) = corresponding string
 * - current_token_length(lex) = length of that string
 * - lex->tk_line and lex->tk_column = start of the token in the input
 * - lex->reader.name  = name of the input file (NULL means input is stdin)
 */
static inline char *tkval(lexer_t *lex) {
  return current_token_value(lex);
}

void smt2_syntax_error(lexer_t *lex, int32_t expected_token) {
  reader_t *rd;
  smt2_token_t tk;

  tk = current_token(lex);
  rd = &lex->reader;

  start_error(rd->line, rd->column);

  switch (tk) {
  case SMT2_TK_INVALID_STRING:
    print_out("missing string terminator");
    break;

  case SMT2_TK_INVALID_NUMERAL:
    print_out("invalid numeral %s", tkval(lex));
    break;

  case SMT2_TK_INVALID_DECIMAL:
    print_out("invalid decimal %s", tkval(lex));
    break;

  case SMT2_TK_INVALID_HEXADECIMAL:
    print_out("invalid hexadecimal constant %s", tkval(lex));
    break;

  case SMT2_TK_INVALID_BINARY:
    print_out("invalid binary constant %s", tkval(lex));
    break;

  case SMT2_TK_INVALID_SYMBOL:
    print_out("invalid symbol");
    break;

  case SMT2_TK_INVALID_KEYWORD:
    print_out("invalid keyword");
    break;

  case SMT2_TK_ERROR:
    print_out("invalid token %s", tkval(lex));
    break;

  default:
    if (expected_token >= 0) {
      print_out("syntax error: %s expected", smt2_token_to_string(expected_token));
    } else if (expected_token == SMT2_COMMAND_EXPECTED && tk == SMT2_TK_SYMBOL) {
      print_out("syntax error: %s is not a command", tkval(lex));
    } else if (expected_token == SMT2_NOT_EXPECTED) {
      print_out("syntax error: '%s' expected", smt2_symbol_to_string(SMT2_SYM_NOT));
    } else if (expected_token == SMT2_LITERAL_EXPECTED) {
      print_out("syntax_error: literal expected");
    } else {
      print_out("syntax error");
    }
    break;
  }

  close_error();
}


/*
 * ERROR FROM YICES (in yices_error_report)
 */

// mismatch between logic and assertions
static void unsupported_construct(const char *what) {
  if (__smt2_globals.logic_name != NULL) {
    print_out("%s not allowed in logic %s", what, __smt2_globals.logic_name);
  } else {
    print_out("%s not supported");
  }
}

/*
 * If full is true: print (error <message>)
 * Otherwise: print <message>
 */
static void print_yices_error(bool full) {
  error_report_t *error;

  if (full) open_error();

  error = yices_error_report();
  switch (error->code) {
  case INVALID_BITSHIFT:
    print_out("invalid index in rotate");
    break;
  case INVALID_BVEXTRACT:
    print_out("invalid indices in bit-vector extract");
    break;
  case TOO_MANY_ARGUMENTS:
    print_out("too many arguments. Function arity is at most %"PRIu32, YICES_MAX_ARITY);
    break;
  case TOO_MANY_VARS:
    print_out("too many variables in quantifier. Max is %"PRIu32, YICES_MAX_VARS);
    break;
  case MAX_BVSIZE_EXCEEDED:
    print_out("bit-vector size too large. Max is %"PRIu32, YICES_MAX_BVSIZE);
    break;
  case DEGREE_OVERFLOW:
    print_out("maximal polynomial degree exceeded");
    break;
  case DIVISION_BY_ZERO:
    print_out("division by zero");
    break;
  case POS_INT_REQUIRED:
    print_out("integer argument must be positive");
    break;
  case NONNEG_INT_REQUIRED:
    print_out("integer argument must be non-negative");
    break;
  case FUNCTION_REQUIRED:
    print_out("argument is not a function");
    break;
  case ARITHTERM_REQUIRED:
    print_out("argument is not an arithmetic term");
    break;
  case BITVECTOR_REQUIRED:
    print_out("argument is not a bit-vector term");
    break;
  case WRONG_NUMBER_OF_ARGUMENTS:
    print_out("wrong number of arguments");
    break;
  case TYPE_MISMATCH:
    print_out("type error");
    break;
  case INCOMPATIBLE_TYPES:
    print_out("incompatible types");
    break;
  case INCOMPATIBLE_BVSIZES:
    print_out("arguments do not have the same number of bits");
    break;
  case EMPTY_BITVECTOR:
    print_out("bit-vectors can't have 0 bits");
    break;
  case ARITHCONSTANT_REQUIRED:
    print_out("argument is not an arithmetic constant");
    break;
  case TOO_MANY_MACRO_PARAMS:
    print_out("too many arguments in sort constructor. Max is %"PRIu32, TYPE_MACRO_MAX_ARITY);
    break;

  case CTX_FREE_VAR_IN_FORMULA:
    print_out("formula contains free variable");
    break;

  case CTX_LOGIC_NOT_SUPPORTED:
    print_out("logic not supported");
    break;

  case CTX_UF_NOT_SUPPORTED:
    unsupported_construct("UF is");
    break;

  case CTX_ARITH_NOT_SUPPORTED:
    unsupported_construct("arithmetic is");
    break;

  case CTX_BV_NOT_SUPPORTED:
    unsupported_construct("bitvectors are");
    break;

  case CTX_ARRAYS_NOT_SUPPORTED:
    unsupported_construct("arrays are");
    break;

  case CTX_QUANTIFIERS_NOT_SUPPORTED:
    unsupported_construct("quantifiers are");
    break;

  case CTX_SCALAR_NOT_SUPPORTED:
    unsupported_construct("scalar types are");
    break;

  case CTX_TUPLE_NOT_SUPPORTED:
    unsupported_construct("tuples are");
    break;

  case CTX_UTYPE_NOT_SUPPORTED:
    unsupported_construct("uninterpreted sorts are");
    break;

  case CTX_NONLINEAR_ARITH_NOT_SUPPORTED:
    unsupported_construct("non-linear arithmetic is");
    break;

  case CTX_FORMULA_NOT_IDL:
    print_out("formula is not in integer difference logic");
    break;

  case CTX_FORMULA_NOT_RDL:
    print_out("formula is not in real difference logic");
    break;

  case CTX_TOO_MANY_ARITH_VARS:
    print_out("too many variables for the arithmetic solver");
    break;

  case CTX_TOO_MANY_ARITH_ATOMS:
    print_out("too many atoms for the arithmetic solver");
    break;

  case CTX_TOO_MANY_BV_VARS:
    print_out("too many variables for the bit-vector solver");
    break;

  case CTX_TOO_MANY_BV_ATOMS:
    print_out("too many atoms for the bit-vector solver");
    break;

  case CTX_ARITH_SOLVER_EXCEPTION:
  case CTX_BV_SOLVER_EXCEPTION:
  case CTX_ARRAY_SOLVER_EXCEPTION:
  case CTX_OPERATION_NOT_SUPPORTED:
  case CTX_INVALID_CONFIG:
  case CTX_UNKNOWN_PARAMETER:
  case CTX_INVALID_PARAMETER_VALUE:
  case CTX_UNKNOWN_LOGIC:
    print_out("context exception");
    break;

  case EVAL_QUANTIFIER:
    print_out("can't evaluate quantified terms");
    break;

  case EVAL_LAMBDA:
    print_out("can't evaluate lambda terms");
    break;

  case EVAL_UNKNOWN_TERM:
  case EVAL_FREEVAR_IN_TERM:
  case EVAL_OVERFLOW:
  case EVAL_FAILED:
    print_out("can't evaluate term value");
    break;

  case MCSAT_ERROR_UNSUPPORTED_THEORY:
    print_out("mcsat: unsupported theory");
    break;

  case OUTPUT_ERROR:
    print_out(" IO error");
    break;

  default:
    print_out("BUG detected");
    if (full) close_error();
    freport_bug(__smt2_globals.err, "smt2_commands");
    break;
  }

  if (full) close_error();
}


/*
 * Print an internalization error code
 */
static void print_internalization_error(int32_t code) {
  yices_internalization_error(code);
  print_yices_error(true);
}

/*
 * Print the error code returned by ef_analyze
 */
static void print_ef_analyze_error(ef_code_t code) {
  assert(code != EF_NO_ERROR);
  print_error(efcode2error[code]);
}




/*
 * EXCEPTIONS
 */

/*
 * Error messages for tstack exceptions
 * NULL means that this should never occur (i.e., fatal exception)
 */
static const char * const exception_string[NUM_SMT2_EXCEPTIONS] = {
  NULL,                                 // TSTACK_NO_ERROR
  NULL,                                 // TSTACK_INTERNAL_ERROR
  "operation not implemented",          // TSTACK_OP_NOT_IMPLEMENTED
  "undefined term",                     // TSTACK_UNDEF_TERM
  "undefined sort",                     // TSTACK_UNDEF_TYPE
  "undefined sort constructor",         // TSTACK_UNDEF_MACRO,
  "invalid numeral",                    // TSTACK_RATIONAL_FORMAT
  "invalid decimal'",                   // TSTACK_FLOAT_FORMAT
  "invalid binary",                     // TSTACK_BVBIN_FORMAT
  "invalid hexadecimal",                // TSTACK_BVHEX_FORMAT
  "can't redefine sort",                // TSTACK_TYPENAME_REDEF
  "can't redefine term",                // TSTACK_TERMNAME_REDEF
  "can't redefine sort constructor",    // TSTACK_MACRO_REDEF
  NULL,                                 // TSTACK_DUPLICATE_SCALAR_NAME
  "duplicate variable name",            // TSTACK_DUPLICATE_VAR_NAME
  "duplicate variable name",            // TSTACK_DUPLICATE_TYPE_VAR_NAME
  NULL,                                 // TSTACK_INVALID_OP
  "wrong number of arguments",          // TSTACK_INVALID_FRAME
  "constant too large",                 // TSTACK_INTEGER_OVERFLOW
  NULL,                                 // TSTACK_NEGATIVE_EXPONENT
  "integer required",                   // TSTACK_NOT_AN_INTEGER
  "string required",                    // TSTACK_NOT_A_STRING
  "symbol required",                    // TSTACK_NOT_A_SYMBOL
  "numeral required",                   // TSTACK_NOT_A_RATIONAL
  "sort required",                      // TSTACK_NOT_A_TYPE
  "error in arithmetic operation",      // TSTACK_ARITH_ERROR
  "division by zero",                   // TSTACK_DIVIDE_BY_ZERO
  "divisor must be constant",           // TSTACK_NON_CONSTANT_DIVISOR
  "size must be positive",              // TSTACK_NONPOSITIVE_BVSIZE
  "bitvectors have incompatible sizes", // TSTACK_INCOMPATIBLE_BVSIZES
  "number can't be converted to a bitvector constant", // TSTACK_INVALID_BVCONSTANT
  "error in bitvector arithmetic operation",  //TSTACK_BVARITH_ERROR
  "error in bitvector operation",       // TSTACK_BVLOGIC_ERROR
  "incompatible sort in definition",    // TSTACK_TYPE_ERROR_IN_DEFTERM
  "invalid term",                       // TSTACK_STRINGS_ARE_NOT_TERMS
  NULL,                                 // TSTACK_YICES_ERROR
  "missing symbol in :named attribute", // SMT2_MISSING_NAME
  "no pattern given",                   // SMT2_MISSING_PATTERN
  "not a sort identifier",              // SMT2_SYMBOL_NOT_SORT
  "not an indexed sort identifier",     // SMT2_SYMBOL_NOT_IDX_SORT
  "not a sort constructor",             // SMT2_SYMBOL_NOT_SORT_OP
  "not an indexed sort constructor",    // SMT2_SYMBOL_NOT_IDX_SORT_OP
  "not a term identifier",              // SMT2_SYMBOL_NOT_TERM
  "not an indexed term identifier",     // SMT2_SYMBOL_NOT_IDX_TERM
  "not a function identifier",          // SMT2_SYMBOL_NOT_FUNCTION
  "not an indexed function identifier", // SMT2_SYMBOL_NOT_IDX_FUNCTION
  "undefined identifier",               // SMT2_UNDEF_IDX_SORT
  "undefined identifier",               // SMT2_UNDEF_IDX_SORT_OP
  "undefined identifier",               // SMT2_UNDEF_IDX_TERM
  "undefined identifier",               // SMT2_UNDEF_IDX_FUNCTION
  "invalid qualifier: types don't match",  // SMT2_TYPE_ERROR_IN_QUAL
  "sort qualifier not supported",       // SMT2_QUAL_NOT_IMPLEMENTED
  "invalid bitvector constant",         // SMT2_INVALID_IDX_BV
  "invalid :named attribute (term is not ground)",    // SMT2_NAMED_TERM_NOT_GROUND
  "invalid :named attribute (name is already used)",  // SMT2_NAMED_SYMBOL_REUSED
  NULL,                                 // SMT2_SYMBOL_REDEF_SORT
  NULL,                                 // SMT2_SYMBOL_REDEF_FUN
  NULL,                                 // SMT2_TERM_NOT_INTEGER
};


/*
 * Conversion of opcodes to strings
 */
static const char * const opcode_string[NUM_SMT2_OPCODES] = {
  NULL,                   // NO_OP
  "sort definition",      // DEFINE_TYPE (should not occur?)
  "term definition",      // DEFINE_TERM (should not occur?)
  "binding",              // BIND?
  "variable declaration", // DECLARE_VAR
  "sort-variable declaration", // DECLARE_TYPE_VAR
  "let",                  // LET
  "BitVec",               // MK_BV_TYPE
  NULL,                   // MK_SCALAR_TYPE
  NULL,                   // MK_TUPLE_TYPE
  "function type",        // MK_FUN_TYPE
  "type constructor",     // MK_APP_TYPE
  "function application", // MK_APPLY
  "ite",                  // MK_ITE
  "equality",             // MK_EQ
  "disequality",          // MK_DISEQ
  "distinct",             // MK_DISTINCT
  "not",                  // MK_NOT
  "or",                   // MK_OR
  "and",                  // MK_AND
  "xor",                  // MK_XOR
  "iff",                  // MK_IFF (not in SMT2?)
  "=>",                   // MK_IMPLIES
  NULL,                   // MK_TUPLE
  NULL,                   // MK_SELECT
  NULL,                   // MK_TUPLE_UPDATE
  NULL,                   // MK_UPDATE (replaced by SMT2_MK_STORE)
  "forall",               // MK_FORALL
  "exists",               // MK_EXISTS
  "lambda",               // MK_LAMBDA (not in SMT2)
  "addition",             // MK_ADD
  "subtraction",          // MK_SUB
  "negation",             // MK_NEG
  "multiplication",       // MK_MUL
  "division",             // MK_DIVISION
  "exponentiation",       // MK_POW
  "inequality",           // MK_GE
  "inequality",           // MK_GT
  "inequality",           // MK_LE
  "inequality",           // MK_LT
  "bitvector constant",   // MK_BV_CONST
  "bvadd",                // MK_BV_ADD
  "bvsub",                // MK_BV_SUB
  "bvmul",                // MK_BV_MUL
  "bvneg",                // MK_BV_NEG
  "bvpow",                // MK_BV_POW (not in SMT2)
  "bvudiv",               // MK_BV_DIV
  "bvurem",               // MK_BV_REM
  "bvsdiv",               // MK_BV_SDIV
  "bvurem",               // MK_BV_SREM
  "bvsmod",               // MK_BV_SMOD
  "bvnot",                // MK_BV_NOT
  "bvand",                // MK_BV_AND
  "bvor",                 // MK_BV_OR
  "bvxor",                // MK_BV_XOR
  "bvnand",               // MK_BV_NAND
  "bvnor",                // MK_BV_NOR
  "bvxnor",               // MK_BV_XNOR
  NULL,                   // MK_BV_SHIFT_LEFT0
  NULL,                   // MK_BV_SHIFT_LEFT1
  NULL,                   // MK_BV_SHIFT_RIGHT0
  NULL,                   // MK_BV_SHIFT_RIGHT1
  NULL,                   // MK_BV_ASHIFT_RIGHT
  "rotate_left",          // MK_BV_ROTATE_LEFT
  "rotate_right",         // MK_BV_ROTATE_RIGHT
  "bvshl",                // MK_BV_SHL
  "bvlshr",               // MK_BV_LSHR
  "bvashr",               // MK_BV_ASHR
  "extract",              // MK_BV_EXTRACT
  "concat",               // MK_BV_CONCAT
  "repeat",               // MK_BV_REPEAT
  "sign_extend",          // MK_BV_SIGN_EXTEND
  "zero_extend",          // MK_BV_ZERO_EXTEND
  "bvredand",             // MK_BV_REDAND (not in SMT2)
  "bvredor",              // MK_BV_REDOR (not in SMT2)
  "bvcomp",               // MK_BV_COMP
  "bvuge",                // MK_BV_GE,
  "bvugt",                // MK_BV_GT
  "bvule",                // MK_BV_LE
  "bvult",                // MK_BV_LT
  "bvsge",                // MK_BV_SGE
  "bvsgt",                // MK_BV_SGT
  "bvsle",                // MK_BV_SLE
  "bvslt",                // MK_BV_SLT
  NULL,                   // MK_BOOL_TO_BV
  NULL,                   // MK_BIT

  "floor",                // MK_FLOOR (not in SMT2)
  "ceil",                 // MK_CEIL (not in SMT2
  "abs",                  // MK_ABS
  "div",                  // MK_IDIV
  "mod",                  // MK_MOD
  "divides",              // MK_DIVIDES (not in SMT2 --> divisible)
  "is_int",               // MK_IS_INT

  "build term",           // BUILD_TERM
  "build_type",           // BUILD_TYPE
  //
  "exit",                 // SMT2_EXIT
  "end of file",          // SMT2_SILENT_EXIT
  "get-assertions",       // SMT2_GET_ASSERTIONS
  "get-assignment",       // SMT2_GET_ASSIGNMENT
  "get-proof",            // SMT2_GET_PROOF
  "get-unsat-assumptions",  // SMT2_GET_UNSAT_ASSUMPTIONS
  "get-unsat-core",       // SMT2_GET_UNSAT_CORE
  "get-value",            // SMT2_GET_VALUE
  "get-option",           // SMT2_GET_OPTION
  "get-info",             // SMT2_GET_INFO
  "set-option",           // SMT2_SET_OPTION
  "set-info",             // SMT2_SET_INFO
  "set-logic",            // SMT2_SET_LOGIC
  "push",                 // SMT2_PUSH
  "pop",                  // SMT2_POP
  "assert",               // SMT2_ASSERT,
  "check-sat",            // SMT2_CHECK_SAT,
  "check-sat-assuming",   // SMT2_CHECK_SAT_ASSUMING,
  "declare-sort",         // SMT2_DECLARE_SORT
  "define-sort",          // SMT2_DEFINE_SORT
  "declare-fun",          // SMT2_DECLARE_FUN
  "define-fun",           // SMT2_DEFINE_FUN
  "get-model",            // SMT2_GET_MODEL
  "echo",                 // SMT2_ECHO
  "reset-assertions",     // SMT2_RESET_ASSERTIONS
  "reset",                // SMT2_RESET_ALL
  //
  "attributes",           // SMT2_MAKE_ATTR_LIST
  "term annotation",      // SMT2_ADD_ATTRIBUTES
  "Array",                // SMT2_MK_ARRAY
  "select",               // SMT2_MK_SELECT
  "store",                // SMT2_MK_STORE
  "indexed_sort",         // SMT2_INDEXED_SORT
  "sort expression",      // SMT2_APP_INDEXED_SORT
  "indexed identifier",   // SMT2_INDEXED_TERM
  "sort qualifier",       // SMT2_SORTED_TERM
  "sort qualifier",       // SMT2_SORTED_INDEXED_TERM
  "function application", // SMT2_INDEXED_APPLY
  "sort qualifier",       // SMT2_SORTED_APPLY
  "sort qualifier",       // SMT2_SORTED_INDEXED_APPLY

  // more arithmetic stuff
  "to_real",              // SMT2_MK_TO_REAL
  "div",                  // SMT2_MK_DIV
  "mod",                  // SMT2_MK_MOD
  "abs",                  // SMT2_MK_ABS
  "to_int",               // SMT2_MK_TO_INT
  "is_int",               // SMT2_MK_IS_INT
  "divisible",            // SMT2_MK_DIVISIBLE
};



/*
 * Exception raised by tstack
 * - tstack = term stack
 * - exception = error code (defined in term_stack2.h)
 *
 * Error location in the input file is given by
 * - tstack->error_loc.line
 * - tstack->error_loc.column
 *
 * Extra fields (depending on the exception)
 * - tstack->error_string = erroneous input
 * - tstack->error_op = erroneous operation
 */
void smt2_tstack_error(tstack_t *tstack, int32_t exception) {
  start_error(tstack->error_loc.line, tstack->error_loc.column);

  switch (exception) {
  case TSTACK_OP_NOT_IMPLEMENTED:
    print_out("operation %s not implemented", opcode_string[tstack->error_op]);
    break;

  case TSTACK_UNDEF_TERM:
  case TSTACK_UNDEF_TYPE:
  case TSTACK_UNDEF_MACRO:
  case TSTACK_DUPLICATE_VAR_NAME:
  case TSTACK_DUPLICATE_TYPE_VAR_NAME:
  case TSTACK_TYPENAME_REDEF:
  case TSTACK_TERMNAME_REDEF:
  case TSTACK_MACRO_REDEF:
  case SMT2_SYMBOL_NOT_SORT:
  case SMT2_SYMBOL_NOT_IDX_SORT:
  case SMT2_SYMBOL_NOT_SORT_OP:
  case SMT2_SYMBOL_NOT_IDX_SORT_OP:
  case SMT2_SYMBOL_NOT_TERM:
  case SMT2_SYMBOL_NOT_IDX_TERM:
  case SMT2_SYMBOL_NOT_FUNCTION:
  case SMT2_SYMBOL_NOT_IDX_FUNCTION:
  case SMT2_UNDEF_IDX_SORT:
  case SMT2_UNDEF_IDX_SORT_OP:
  case SMT2_UNDEF_IDX_TERM:
  case SMT2_UNDEF_IDX_FUNCTION:
    if (symbol_needs_quotes(tstack->error_string)) {
      print_out("%s: |%s|", exception_string[exception], tstack->error_string);
    } else {
      print_out("%s: %s", exception_string[exception], tstack->error_string);
    }
    break;

  case SMT2_SYMBOL_REDEF_SORT:
  case SMT2_SYMBOL_REDEF_FUN:
    if (symbol_needs_quotes(tstack->error_string)) {
      print_out("name |%s| is already defined in the logic", tstack->error_string);
    } else {
      print_out("name %s is already defined in the logic", tstack->error_string);
    }
    break;


  case TSTACK_RATIONAL_FORMAT:
  case TSTACK_FLOAT_FORMAT:
  case TSTACK_BVBIN_FORMAT:
  case TSTACK_BVHEX_FORMAT:
    print_out("%s: %s", exception_string[exception], tstack->error_string);
    break;

  case TSTACK_INVALID_FRAME:
  case TSTACK_NONPOSITIVE_BVSIZE:
    print_out("%s in %s", exception_string[exception], opcode_string[tstack->error_op]);
    break;

  case TSTACK_INTEGER_OVERFLOW:
  case TSTACK_NOT_AN_INTEGER:
  case TSTACK_NOT_A_STRING:
  case TSTACK_NOT_A_SYMBOL:
  case TSTACK_NOT_A_RATIONAL:
  case TSTACK_NOT_A_TYPE:
  case TSTACK_ARITH_ERROR:
  case TSTACK_DIVIDE_BY_ZERO:
  case TSTACK_NON_CONSTANT_DIVISOR:
  case TSTACK_INCOMPATIBLE_BVSIZES:
  case TSTACK_INVALID_BVCONSTANT:
  case TSTACK_BVARITH_ERROR:
  case TSTACK_BVLOGIC_ERROR:
  case TSTACK_TYPE_ERROR_IN_DEFTERM:
  case SMT2_MISSING_NAME:
  case SMT2_MISSING_PATTERN:
  case SMT2_TYPE_ERROR_IN_QUAL:
  case SMT2_QUAL_NOT_IMPLEMENTED:
  case SMT2_INVALID_IDX_BV:
  case SMT2_NAMED_TERM_NOT_GROUND:
  case SMT2_NAMED_SYMBOL_REUSED:
    print_out("%s", exception_string[exception]);
    break;

  case SMT2_TERM_NOT_INTEGER:
    print_out("invalid argument in %s: not an integer",  opcode_string[tstack->error_op]);    
    break;

  case TSTACK_STRINGS_ARE_NOT_TERMS:
    print_out("%s: \"%s\"", exception_string[exception], tstack->error_string);
    break;

  case TSTACK_YICES_ERROR:
    // TODO: extract more information from yices_error_report();
    print_out("in %s: ", opcode_string[tstack->error_op]);
    print_yices_error(false);
    break;

  case TSTACK_NO_ERROR:
  case TSTACK_INTERNAL_ERROR:
  case TSTACK_DUPLICATE_SCALAR_NAME:
  case TSTACK_INVALID_OP:
  case TSTACK_NEGATIVE_EXPONENT:
  default:
    print_out("FATAL ERROR");
    close_error();
    freport_bug(__smt2_globals.err, "smt2_commands");
    break;
  }

  close_error();
}



/*
 * Bug report: unexpected status
 */
static void __attribute__((noreturn)) bad_status_bug(FILE *f) {
  print_error("Internal error: unexpected context status");
  flush_out();
  freport_bug(f, "Internal error: unexpected context status");
}



/*
 * PRINT STATUS AND STATISTICS
 */
static void show_status(smt_status_t status) {
  print_out("%s\n", status2string[status]);
}


/*
 * Status after check_with_assumptions or check: print an error if the
 * status is not SAT/UNSAT/UNKNOWN/INTERRUPTED
 */
static void report_status(smt2_globals_t *g, smt_status_t status) {
  switch (status) {
  case STATUS_UNKNOWN:
  case STATUS_SAT:
  case STATUS_UNSAT:
  case STATUS_INTERRUPTED:
    show_status(status);
    break;

  case STATUS_ERROR:
    print_yices_error(true);
    break;

  default:
    bad_status_bug(g->err);
    break;
  }
}


/*
 * Print the efsolver status. Print an error if the status
 * is not SAT/UNSAT/UNKNOWN/INTERRUPTED.
 */
static void report_ef_status(smt2_globals_t *g, ef_client_t *efc) {
  ef_status_t stat;
  int32_t error;
  ef_solver_t *efsolver;

  efsolver = efc->efsolver;

  assert(efsolver != NULL && efc->efdone);

  stat = efsolver->status;
  error = efsolver->error_code;

  switch (stat) {
  case EF_STATUS_SAT:
  case EF_STATUS_UNKNOWN:
  case EF_STATUS_UNSAT:
  case EF_STATUS_INTERRUPTED:
    trace_printf(g->tracer, 3, "(exist/forall solver: %"PRIu32" iterations)\n", efsolver->iters);
    print_out("%s\n", ef_status2string[stat]);
    break;

  case EF_STATUS_SUBST_ERROR:
    if (error == -1) {
      print_error("the exist/forall solver failed: degree overflow in substitution");
    } else {
      assert(error == -2);
      freport_bug(g->err, "the exist/forall solver failed: substitution error");
    }
    break;

  case EF_STATUS_ASSERT_ERROR:
    assert(error < 0);
    print_internalization_error(error);
    break;

  case EF_STATUS_PROJECTION_ERROR:
    if (error == PROJ_ERROR_NON_LINEAR) {
      print_error("the exists/forall solver failed: non-linear arithmetic is not supported");
    } else {
      freport_bug(g->err, "the exists/forall solver failed: projection error");
    }
    break;

  case EF_STATUS_MDL_ERROR:
  case EF_STATUS_IMPLICANT_ERROR:
  case EF_STATUS_TVAL_ERROR:
  case EF_STATUS_CHECK_ERROR:
  case EF_STATUS_ERROR:
  case EF_STATUS_IDLE:
  case EF_STATUS_SEARCHING:
    freport_bug(g->err, "the exists/forall solver failed: unexpected status: %s\n", ef_status2string[stat]);
    break;

  }
}




/*
 * Statistics about each solvers
 */
static void show_core_stats(smt_core_t *core) {
  print_out(" :boolean-variables %"PRIu32"\n", num_vars(core));
  print_out(" :atoms %"PRIu32"\n", num_atoms(core));
  print_out(" :clauses %"PRIu32"\n", num_clauses(core));
  print_out(" :restarts %"PRIu32"\n", num_restarts(core));
  print_out(" :clause-db-reduce %"PRIu32"\n", num_reduce_calls(core));
  print_out(" :clause-db-simplify %"PRIu32"\n", num_simplify_calls(core));
  print_out(" :decisions %"PRIu64"\n", num_decisions(core));
  print_out(" :conflicts %"PRIu64"\n", num_conflicts(core));
  print_out(" :theory-conflicts %"PRIu32"\n", num_theory_conflicts(core));
  print_out(" :boolean-propagations %"PRIu64"\n", num_propagations(core));
  print_out(" :theory-propagations %"PRIu32"\n", num_theory_propagations(core));
}

static void show_egraph_stats(egraph_t *egraph) {
  print_out(" :egraph-terms %"PRIu32"\n", egraph_num_terms(egraph));
  print_out(" :egraph-atoms %"PRIu32"\n", egraph_num_atoms(egraph));
  print_out(" :egraph-conflicts %"PRIu32"\n", egraph_num_conflicts(egraph));
  print_out(" :egraph-ackermann-lemmas %"PRIu32"\n", egraph_all_ackermann(egraph));
  print_out(" :egraph-final-checks %"PRIu32"\n", egraph_num_final_checks(egraph));
  print_out(" :egraph-interface-lemmas %"PRIu32"\n", egraph_num_interface_eqs(egraph));
}

static void show_funsolver_stats(fun_solver_t *solver) {
  print_out(" :array-vars %"PRIu32"\n", fun_solver_num_vars(solver));
  print_out(" :array-edges %"PRIu32"\n", fun_solver_num_edges(solver));
  print_out(" :array-update1-axioms %"PRIu32"\n", fun_solver_num_update1_axioms(solver));
  print_out(" :array-update2-axioms %"PRIu32"\n", fun_solver_num_update2_axioms(solver));
  print_out(" :array-extensionality-axioms %"PRIu32"\n", fun_solver_num_extensionality_axioms(solver));
}

static void show_simplex_stats(simplex_solver_t *solver) {
  simplex_collect_statistics(solver);
  print_out(" :simplex-init-vars %"PRIu32"\n", simplex_num_init_vars(solver));
  print_out(" :simplex-init-rows %"PRIu32"\n", simplex_num_init_rows(solver));
  print_out(" :simplex-init-atoms %"PRIu32"\n", simplex_num_init_atoms(solver));
  print_out(" :simplex-vars %"PRIu32"\n", simplex_num_vars(solver));
  print_out(" :simplex-rows %"PRIu32"\n", simplex_num_rows(solver));
  print_out(" :simplex-atoms %"PRIu32"\n", simplex_num_atoms(solver));
  print_out(" :simplex-pivots %"PRIu32"\n", simplex_num_pivots(solver));
  print_out(" :simplex-conflicts %"PRIu32"\n", simplex_num_conflicts(solver));
  print_out(" :simplex-interface-lemmas %"PRIu32"\n", simplex_num_interface_lemmas(solver));
  if (simplex_num_make_integer_feasible(solver) > 0 ||
      simplex_num_dioph_checks(solver) > 0) {
    print_out(" :simplex-integer-vars %"PRIu32"\n", simplex_num_integer_vars(solver));
    print_out(" :simplex-branch-and-bound %"PRIu32"\n", simplex_num_branch_and_bound(solver));
    print_out(" :simplex-gomory-cuts %"PRIu32"\n", simplex_num_gomory_cuts(solver));
    // bound strenthening
    print_out(" :simplex-bound-conflicts %"PRIu32"\n", simplex_num_bound_conflicts(solver));
    print_out(" :simplex-bound-recheck-conflicts %"PRIu32"\n", simplex_num_bound_recheck_conflicts(solver));
    // integrality test
    print_out(" :simplex-itest-conflicts %"PRIu32"\n", simplex_num_itest_conflicts(solver));
    print_out(" :simplex-itest-bound-conflicts %"PRIu32"\n", simplex_num_itest_bound_conflicts(solver));
    print_out(" :simplex-itest-recheck-conflicts %"PRIu32"\n", simplex_num_itest_bound_conflicts(solver));
    // diophantine solver
    print_out(" :simplex-gcd-conflicts %"PRIu32"\n", simplex_num_dioph_gcd_conflicts(solver));
    print_out(" :simplex-dioph-checks %"PRIu32"\n", simplex_num_dioph_checks(solver));
    print_out(" :simplex-dioph-conflicts %"PRIu32"\n", simplex_num_dioph_conflicts(solver));
    print_out(" :simplex-dioph-bound-conflicts %"PRIu32"\n", simplex_num_dioph_bound_conflicts(solver));
    print_out(" :simplex-dioph-recheck-conflicts %"PRIu32"\n", simplex_num_dioph_recheck_conflicts(solver));
  }
}

static void show_bvsolver_stats(bv_solver_t *solver) {
  print_out(" :bvsolver-vars %"PRIu32"\n", bv_solver_num_vars(solver));
  print_out(" :bvsolver-atoms %"PRIu32"\n", bv_solver_num_atoms(solver));
  print_out(" :bvsolver-equiv-lemmas %"PRIu32"\n", bv_solver_equiv_lemmas(solver));
  print_out(" :bvsolver-interface-lemmas %"PRIu32"\n", bv_solver_interface_lemmas(solver));
}

static void show_idl_fw_stats(idl_solver_t *solver) {
  print_out(" :idl-solver-vars %"PRIu32"\n", idl_num_vars(solver));
  print_out(" :idl-solver-atoms %"PRIu32"\n", idl_num_atoms(solver));
}

static void show_rdl_fw_stats(rdl_solver_t *solver) {
  print_out(" :rdl-solver-vars %"PRIu32"\n", rdl_num_vars(solver));
  print_out(" :rdl-solver-atoms %"PRIu32"\n", rdl_num_atoms(solver));
}


/*
 * Context statistics
 */
static void show_ctx_stats(context_t *ctx) {
  assert(ctx->core != NULL);
  show_core_stats(ctx->core);

  if (context_has_egraph(ctx)) {
    show_egraph_stats(ctx->egraph);
  }

  if (context_has_fun_solver(ctx)) {
    show_funsolver_stats(ctx->fun_solver);
  }
  if (context_has_arith_solver(ctx)) {
    if (context_has_simplex_solver(ctx)) {
      show_simplex_stats(ctx->arith_solver);
    } else if (context_has_idl_solver(ctx)) {
      show_idl_fw_stats(ctx->arith_solver);
    } else {
      assert(context_has_rdl_solver(ctx));
      show_rdl_fw_stats(ctx->arith_solver);
    }
  }

  if (context_has_bv_solver(ctx)) {
    show_bvsolver_stats(ctx->bv_solver);
  }

  if (ctx->mcsat != NULL) {
    mcsat_show_stats(ctx->mcsat, __smt2_globals.out);
  }
}


/*
 * Global state
 */
static void show_statistics(smt2_globals_t *g) {
  double time, mem;

  time = get_cpu_time();
  mem = mem_size() / (1024*1024);

  print_out("(:num-terms %"PRIu32"\n", yices_num_terms());
  print_out(" :num-types %"PRIu32"\n", yices_num_types());
  print_out(" :total-run-time %.3f\n", time);
  if (mem > 0) {
    print_out(" :mem-usage %.3f\n", mem);
  }
  if (g->ctx != NULL) {
    show_ctx_stats(g->ctx);
  }
  print_out(")\n");
  flush_out();
}


/*
 * OUTPUT/ERROR FILES
 */

/*
 * Close the output file and delete its name
 */
static void close_output_file(smt2_globals_t *g) {
  if (g->out != stdout) {
    assert(g->out_name != NULL);
    if (fclose(g->out) == EOF) {
      failed_output();
    }
    string_decref(g->out_name);
    g->out_name = NULL;
  }
  assert(g->out_name == NULL);
}

/*
 * Same thing for the error file
 */
static void close_error_file(smt2_globals_t *g) {
  if (g->err != stderr) {
    assert(g->err_name != NULL);
    if (fclose(g->err) == EOF) {
      failed_output();
    }
    string_decref(g->err_name);
    g->err_name = NULL;
  }
  assert(g->err_name == NULL);;
}



/*
 * Allocate and initialize the trace object
 */
static tracer_t *get_tracer(smt2_globals_t *g) {
  tracer_t *tmp;

  tmp = g->tracer;
  if (tmp == NULL) {
    tmp = (tracer_t *) safe_malloc(sizeof(tracer_t));
    init_trace(tmp);
    set_trace_vlevel(tmp, g->verbosity);
    set_trace_file(tmp, g->err);
    g->tracer = tmp;
  }
  return tmp;
}


/*
 * Delete the trace object
 */
static void delete_tracer(smt2_globals_t *g) {
  if (g->tracer != NULL) {
    delete_trace(g->tracer);
    safe_free(g->tracer);
    g->tracer = NULL;
  }
}

/*
 * Change the trace file
 */
static void update_trace_file(smt2_globals_t *g) {
  if (g->tracer != NULL) {
    set_trace_file(g->tracer, g->err);
  }
}


/*
 * Change the verbosity level in g->tracer
 * - create the tracer if needed
 */
static void update_trace_verbosity(smt2_globals_t *g) {
  tracer_t *tmp;

  if (g->tracer != NULL) {
    set_trace_vlevel(g->tracer, g->verbosity);
  } else if (g->verbosity > 0) {
    tmp = get_tracer(g);
    if (g->ctx != NULL) context_set_trace(g->ctx, tmp);
  }
}


/*
 * Initialize pretty printer object to use the output channel
 */
static void init_pretty_printer(yices_pp_t *printer, smt2_globals_t *g) {
  init_yices_pp(printer, g->out, &g->pp_area, PP_VMODE, 0);
}


/*
 * INFO TABLE
 */

/*
 * Return the table (construct and initialize it if necessary)
 */
static strmap_t *get_info_table(smt2_globals_t *g) {
  strmap_t *hmap;

  hmap = g->info;
  if (hmap == NULL) {
    hmap = (strmap_t *) safe_malloc(sizeof(strmap_t));
    init_strmap(hmap, 0); // default size
    g->info = hmap;
  }

  return hmap;
}


/*
 * For deletion: decrement the reference counter of
 * all avals in the table.
 */
static void info_finalizer(void *aux, strmap_rec_t *r) {
  if (r->val >= 0) {
    aval_decref(aux, r->val);
  }
}

/*
 * Delete the table
 */
static void delete_info_table(smt2_globals_t *g) {
  strmap_t *hmap;

  hmap = g->info;
  if (hmap != NULL) {
    strmap_iterate(hmap, g->avtbl, info_finalizer);
    delete_strmap(hmap);
    safe_free(hmap);
    g->info = NULL;
  }
}


/*
 * Add info:
 * - name = keyword
 * - val = attribute value (in g->avtbl)
 * - if there's info for name already, we overwrite it
 * - val may be -1 (AVAL_NULL)
 */
static void add_info(smt2_globals_t *g, const char *name, aval_t val) {
  strmap_t *info;
  strmap_rec_t *r;
  bool new;

  info = get_info_table(g);
  r = strmap_get(info, name, &new);
  if (!new && r->val >= 0) {
    aval_decref(g->avtbl, r->val);
  }
  r->val = val;
  if (val >= 0) {
    aval_incref(g->avtbl, val);
  }
}


/*
 * Check whether there's an info record for name
 * - if so return its value in *val and return true
 */
static bool has_info(smt2_globals_t *g, const char *name, aval_t *val) {
  strmap_t *info;
  strmap_rec_t *r;

  info = g->info;
  if (info != NULL) {
    r = strmap_find(info, name);
    if (r != NULL) {
      *val = r->val;
      return true;
    }
  }

  return false;
}



/*
 * SET-OPTION SUPPORT
 */

/*
 * Check whether v is a boolean.
 * If so copy its value in *result, otherwise leave result unchanged
 */
static bool aval_is_boolean(attr_vtbl_t *avtbl, aval_t v, bool *result) {
  char *s;

  if (v >= 0 && aval_tag(avtbl, v) == ATTR_SYMBOL) {
    s = aval_symbol(avtbl, v);
    if (strcmp(s, "true") == 0) {
      *result = true;
      return true;
    }
    if (strcmp(s, "false") == 0) {
      *result = false;
      return true;
    }
  }

  return false;
}

/*
 * Check whether v is a rational
 * If so copy its value in *result
 */
static bool aval_is_rational(attr_vtbl_t *avtbl, aval_t v, rational_t *result) {
  if (v >= 0 && aval_tag(avtbl, v) == ATTR_RATIONAL) {
    q_set(result, aval_rational(avtbl, v));
    return true;
  }

  return false;
}


/*
 * For (set-info :smt-lib-version X.Y)
 * - check whether v is either 2.0 or 2.5 or 2.6
 * - return false if it's not
 * - return true if it is
 *
 * - set *version to 100 * v (i.e., 2.5 --> 2500)
 */
static bool aval_is_known_version(attr_vtbl_t *avtbl, aval_t v, uint32_t *version) {
  rational_t aux;
  bool ok;

  ok = false;
  if (v >= 0 && aval_tag(avtbl, v) == ATTR_RATIONAL) {
    q_init(&aux);
    q_set(&aux, aval_rational(avtbl, v));
    if (q_cmp_int32(&aux, 2, 1) == 0) {
      // version 2.0
      *version = 2000;
      ok = true;
    } else if (q_cmp_int32(&aux, 5, 2) == 0) {
      // version 2.5
      *version = 2500;
      ok = true;
    } else if (q_cmp_int32(&aux, 13, 5) == 0) {
      // version 2.6
      *version = 2600;
      ok = true;
    }
    q_clear(&aux);
  }

  return ok;
}


/*
 * Boolean option
 * - name = option name (keyword)
 * - value = value given (in g->avtbl)
 * - *flag = where to set the option
 */
static void set_boolean_option(smt2_globals_t *g, const char *name, aval_t value, bool *flag) {
  if (aval_is_boolean(g->avtbl, value, flag)) {
    report_success();
  } else {
    print_error("option %s requires a Boolean value", name);
  }
}


/*
 * Integer option
 * - name = option name
 * - val = value in (g->avtbl)
 * - *result = where to copy the value
 */
static void set_uint32_option(smt2_globals_t *g, const char *name, aval_t value, uint32_t *result) {
  rational_t aux;
  int64_t x;

  q_init(&aux);
  if (aval_is_rational(g->avtbl, value, &aux) && q_is_integer(&aux)) {
    if (q_is_neg(&aux)) {
      print_error("option %s must be non-negative", name);
    } else if (q_get64(&aux, &x) && x <= (int64_t) UINT32_MAX) {
      assert(x >= 0);
      *result = (uint32_t) x;
      report_success();
    } else {
      print_error("integer overflow: value must be at most %"PRIu32, UINT32_MAX);
    }
  } else {
    print_error("option %s requires an integer value", name);
  }
  q_clear(&aux);
}


/*
 * Set/change the output channel:
 * - name = keyword (should be :regular-output-channel
 * - val = value (should be a string)
 */
static void set_output_file(smt2_globals_t *g, const char *name, aval_t value) {
  FILE *f;
  char *file_name;

  if (value >= 0 && aval_tag(g->avtbl, value) == ATTR_STRING) {
    file_name = aval_string(g->avtbl, value);
    f = stdout;
    if (strcmp(file_name, "stdout") != 0) {
      f = fopen(file_name, "a"); // append
      if (f == NULL) {
	print_error("can't open file %s", file_name);
	return;
      }
    }
    close_output_file(g);
    // change out_name
    if (f != stdout) {
      g->out_name = clone_string(file_name);
      string_incref(g->out_name);
    }
    g->out = f;
    report_success();
  } else {
    print_error("option %s requires a string value", name);
  }
}


/*
 * Set/change the diagnostic channel
 * - name = keyword (should be :regular-output-channel
 * - val = value (should be a string)
 */
static void set_error_file(smt2_globals_t *g, const char *name, aval_t value) {
  FILE *f;
  char *file_name;

  if (value >= 0 && aval_tag(g->avtbl, value) == ATTR_STRING) {
    file_name = aval_string(g->avtbl, value);
    f = stderr;
    if (strcmp(file_name, "stderr") != 0) {
      f = fopen(file_name, "a"); // append
      if (f == NULL) {
	print_error("can't open file %s", file_name);
	return;
      }
    }
    close_error_file(g);
    // change name
    if (f != stderr) {
      g->err_name = clone_string(file_name);
      string_incref(g->err_name);
    }
    g->err = f;
    update_trace_file(g);
    report_success();
  } else {
    print_error("option %s requires a string value", name);
  }
}



/*
 * Set the verbosity level
 * - name = keyword (should be :verbosity)
 * - val = value (in g->avtbl)
 */
static void set_verbosity(smt2_globals_t *g, const char *name, aval_t value) {
  rational_t aux;
  int64_t x;

  q_init(&aux);
  if (aval_is_rational(g->avtbl, value, &aux) && q_is_integer(&aux)) {
    if (q_is_neg(&aux)) {
      print_error("option %s must be non-negative", name);
    } else if (q_get64(&aux, &x) && x <= (int64_t) UINT32_MAX) {
      /*
       * x = verbosity level
       */
      g->verbosity = (uint32_t) x;
      update_trace_verbosity(g);
      report_success();
    } else {
      print_error("integer overflow: %s must be at most %"PRIu32, UINT32_MAX);
    }
  } else {
    print_error("option %s requires an integer value", name);
  }
  q_clear(&aux);
}


/*
 * Options: produce-unsat-cores and produce-unsat-assumptions.
 * It's not clear what to do if both were true. So we make
 * sure only one of them is true,
 */
static void set_unsat_core_option(smt2_globals_t *g, const char *name, aval_t value) {
  bool flag;

  if (aval_is_boolean(g->avtbl, value, &flag)) {
    if (flag && g->produce_unsat_assumptions) {
      print_error("can't have both :produce-unsat-cores and :produce-unsat-assumptions true");
    } else {
      g->produce_unsat_cores = flag;
      report_success();
    }
  } else {
    print_error("option %s requires a Boolean value", name);
  }
}

static void set_unsat_assumption_option(smt2_globals_t *g, const char *name, aval_t value) {
  bool flag;

  if (aval_is_boolean(g->avtbl, value, &flag)) {
    if (flag && g->produce_unsat_cores) {
      print_error("can't have both :produce-unsat-cores and :produce-unsat-assumptions true");
    } else {
      g->produce_unsat_assumptions = flag;
      report_success();
    }
  } else {
    print_error("option %s requires a Boolean value", name);
  }
}


/*
 * OUTPUT OF INFO AND OPTIONS
 */

/*
 * Print pair (keyword, value)
 */
static void print_kw_string_pair(const char *keyword, const char *value) {
  print_out("(%s \"%s\")\n", keyword, value);
}

static void print_kw_symbol_pair(const char *keyword, const char *value) {
  print_out("(%s %s)\n", keyword, value);
}

static void print_kw_uint64_pair(const char *keyword, uint64_t value) {
  print_out("(%s %"PRIu64")\n", keyword, value);
}

static const char * const string_bool[2] = { "false", "true" };

#if 0
// not used

static void print_kw_boolean_pair(const char *keyword, bool value) {
  print_kw_symbol_pair(keyword, string_bool[value]);
}

#endif

/*
 * Print value
 */
static void print_string_value(const char *value) {
  print_out("\"%s\"\n", value);
}

static void print_symbol_value(const char *value) {
  print_out("%s\n", value);
}

static void print_boolean_value(bool value) {
  print_symbol_value(string_bool[value]);
}

static void print_uint32_value(uint32_t value) {
  print_out("%"PRIu32"\n", value);
}

static void print_float_value(double value) {
  if (value < 1.0) {
    print_out("%.4f\n", value);
  } else {
    print_out("%.2f\n", value);
  }
}

/*
 * Print attribute values
 */
static void print_aval(smt2_globals_t *g, aval_t val);

static void print_aval_list(smt2_globals_t *g, attr_list_t *d) {
  uint32_t i, n;

  n = d->nelems;
  assert(n > 0);
  print_out("(");
  print_aval(g, d->data[0]);
  for (i=1; i<n; i++) {
    print_out(" ");
    print_aval(g, d->data[i]);
  }
  print_out(")");
}

/*
 * We can't use bvconst_print here because it uses prefix 0b
 */
static void print_aval_bv(smt2_globals_t *q, bvconst_attr_t *bv) {
  uint32_t n;

  n = bv->nbits;
  assert(n > 0);
  print_out("#b");
  do {
    n --;
    print_out("%u", (unsigned) bvconst_tst_bit(bv->data, n));
  } while (n > 0);
}

static void print_aval_rational(smt2_globals_t *g, rational_t *q) {
  q_print(g->out, q);
  if (ferror(g->out)) {
    failed_output();
  }
}

static void print_aval(smt2_globals_t *g, aval_t val) {
  assert(good_aval(g->avtbl, val));
  switch (aval_tag(g->avtbl, val)) {
  case ATTR_RATIONAL:
    print_aval_rational(g, aval_rational(g->avtbl, val));
    break;

  case ATTR_BV:
    print_aval_bv(g, aval_bvconst(g->avtbl, val));
    break;

  case ATTR_STRING:
    print_out("\"%s\"", aval_string(g->avtbl, val));
    break;

  case ATTR_SYMBOL:
    print_out("%s", aval_symbol(g->avtbl, val));
    break;

  case ATTR_LIST:
    print_aval_list(g, aval_list(g->avtbl, val));
    break;

  case ATTR_DELETED:
    freport_bug(g->err, "smt2_commands: attribute deleted");
    break;
  }
}

/*
 * Print pair keyword/val
 */
static void print_kw_value_pair(smt2_globals_t *g, const char *name, aval_t val) {
  if (val < 0) {
    print_out("(%s)\n", name);
  } else {
    print_out("(%s ", name);
    print_aval(g, val);
    print_out(")\n");
  }
}



/*
 * Check whether the logic is set
 * - if not print an error
 */
static bool check_logic(void) {
  if (__smt2_globals.logic_code == SMT_UNKNOWN) {
    print_error("no logic set");
    return false;
  }
  return true;
}


/*
 * Converse: make sure that no logic is set
 * - if it is, print (error "...") and return false
 */
static bool option_can_be_set(const char *option_name) {
  if (__smt2_globals.logic_code != SMT_UNKNOWN) {
    print_error("option %s can't be set now. It must be set before (set-logic ...)", option_name);
    return false;
  }
  return true;
}


/*
 * Output for options we don't support
 */
static void unsupported_option(void) {
  print_out("unsupported\n");
}



/*
 * ASSUMPTIONS AND NAMED ASSERTIONS
 */

/*
 * Allocate an assumption structure and store all named assertions in it.
 */
static assumptions_and_core_t *collect_named_assertions(smt2_globals_t *g) {
  assumptions_and_core_t *a;

  a = new_assumptions(__yices_globals.terms);
  collect_assumptions_from_stack(a, &g->named_asserts);
  return a;
}


/*
 * Allocate an assumption structure and store assumptions in it
 * - return NULL and print an error is any symbol is undefined or not Boolean
 */
static assumptions_and_core_t *collect_named_assumptions(uint32_t n, const signed_symbol_t *a) {
  assumptions_and_core_t *tmp;
  int32_t code;
  uint32_t index;

  tmp = new_assumptions(__yices_globals.terms);
  code = collect_assumptions_from_signed_symbols(tmp, n, a, &index);
  if (code < 0) {
    // failed: index = the bad term
    assert(0 <= index && index < n);
    if (code == -1) {
      print_error("undefined term %s", a[index].name);
    } else {
      print_error("term %s is not Boolean", a[index].name);
    }
    free_assumptions(tmp);
    tmp = NULL;
  }

  return tmp;
}

/*
 * CONTEXT INITIALIZATION
 */

/*
 * Check whether we can set the context in One-check mode
 * - we can if g->benchmark is true
 *   and g->produce_unsat_cores and g->produce_unsat_assumptions
 *   are both false.
 */
static inline bool one_check_mode(smt2_globals_t *g) {
  return g->benchmark_mode && !g->produce_unsat_cores &&
    !g->produce_unsat_assumptions;
}

/*
 * Allocate and initialize the context based on g->logic
 * - make sure the logic is supported before calling this
 */
static void init_smt2_context(smt2_globals_t *g) {
  smt_logic_t logic;
  context_arch_t arch;
  context_mode_t mode;
  bool iflag;
  bool qflag;

  assert(logic_is_supported(g->logic_code));
  assert(!g->efmode);

  // default: assume g->benchmark_mode is false
  logic = g->logic_code;
  mode = CTX_MODE_PUSHPOP;
  if (g->timeout > 0) {
    mode = CTX_MODE_INTERACTIVE;
  }
  arch = arch_for_logic(logic);
  iflag = iflag_for_logic(logic);
  qflag = qflag_for_logic(logic);

  if (g->mcsat) {
    // force MCSAT independent of the logic
    arch = CTX_ARCH_MCSAT;
  } else if (one_check_mode(g)) {
    // change mode and arch for QF_IDL/QF_RDL
    mode = CTX_MODE_ONECHECK;
    switch (logic) {
    case QF_IDL:
      arch = CTX_ARCH_AUTO_IDL;
      break;

    case QF_RDL:
      arch = CTX_ARCH_AUTO_RDL;
      break;

    default:
      break;
    }
  }

  if (arch == CTX_ARCH_MCSAT) {
    iflag = false;
    qflag = false;
  }

  g->ctx = yices_create_context(logic, arch, mode, iflag, qflag);
  assert(g->ctx != NULL);
  if (g->verbosity > 0 || g->tracer != NULL) {
    context_set_trace(g->ctx, get_tracer(g));
  }

  // Set the mcsat options
  g->ctx->mcsat_options = g->mcsat_options;

  /*
   * TODO: override the default context options based on
   * ctx_parameters.  I don't want to do it now (2015/07/22). If we
   * make a mistake, we could get a major performance loss.
   */
}


/*
 * Initialize the search parameters
 * - this must be done after the context is created
 * - if the architecture is AUTO_RDL or AUTO_IDL,
 *   this must be called after the assertions
 */
static void init_search_parameters(smt2_globals_t *g) {
  assert(g->ctx != NULL);
  yices_default_params_for_context(g->ctx, &g->parameters);
}



/*
 * CHECK SAT WITH TIMEOUT
 */

/*
 * Timeout handler: call stop_search when triggered
 * - data = pointer to the smt2_global structure
 */
static void timeout_handler(void *data) {
  smt2_globals_t *g;

  assert(data == &__smt2_globals);

  g = data;
  if (g->ctx != NULL && context_status(g->ctx) == STATUS_SEARCHING) {
    context_stop_search(g->ctx);
  }
}

/*
 * Call check_context with the given search parameters.
 * - if g->timeout is positive, set a timeout first
 */
static smt_status_t check_sat_with_timeout(smt2_globals_t *g, const param_t *params) {
  smt_status_t stat;

  if (g->timeout == 0) {
    // no timeout
    return check_context(g->ctx, params);
  }

  /*
   * We call init_timeout only now because the internal timeout
   * consumes resources even if it's never used.
   */
  if (! g->timeout_initialized) {
    init_timeout();
    g->timeout_initialized = true;
  }
  g->interrupted = false;
  start_timeout(g->timeout, timeout_handler, g);
  stat = check_context(g->ctx, params);
  clear_timeout();

  /*
   * Attempt to cleanly recover from interrupt
   */
  if (stat == STATUS_INTERRUPTED) {
    trace_printf(g->tracer, 2, "(check-sat: interrupted)\n");
    g->interrupted = true;
    if (context_get_mode(g->ctx) == CTX_MODE_INTERACTIVE) {
      context_cleanup(g->ctx);
      assert(context_status(g->ctx) == STATUS_IDLE);
    }
    // we don't want to report "interrupted" that's not SMT2 compliant
    stat = STATUS_UNKNOWN;
  }

  return stat;
}


/*
 * Check with assumptions:
 * - params = search parameters
 * - a = assumption data structure to use
 */
static smt_status_t check_sat_with_assumptions(smt2_globals_t *g, const param_t *params, assumptions_and_core_t *a) {
  smt_status_t stat;

  if (g->timeout == 0) {
    // no timeout
    stat = check_with_assumptions(g->ctx, params, a->assumptions.size, a->assumptions.data, &a->core);
    a->status = stat;
    return stat;
  }

  /*
   * We call init_timeout only now because the internal timeout
   * consumes resources even if it's never used.
   */
  if (! g->timeout_initialized) {
    init_timeout();
    g->timeout_initialized = true;
  }
  g->interrupted = false;
  start_timeout(g->timeout, timeout_handler, g);
  stat = check_with_assumptions(g->ctx, params, a->assumptions.size, a->assumptions.data, &a->core);
  a->status = stat;
  clear_timeout();

  /*
   * Attempt to cleanly recover from interrupt
   */
  if (stat == STATUS_INTERRUPTED) {
    trace_printf(g->tracer, 2, "(check-sat-assuming: interrupted)\n");
    g->interrupted = true;
    if (context_get_mode(g->ctx) == CTX_MODE_INTERACTIVE) {
      context_cleanup(g->ctx);
      assert(context_status(g->ctx) == STATUS_IDLE);
    }
    // we don't want to report "interrupted" that's not SMT2 compliant
    stat = STATUS_UNKNOWN;
  }

  return stat;
}



/*
 * DELAYED ASSERTION/CHECK_SAT
 */

/*
 * Check whether term t requires the Egraph
 * - seen = hset of all terms seen so far (none of them requires the Egraph)
 */
static bool needs_egraph(int_hset_t *seen, term_t t);

static bool composite_needs_egraph(int_hset_t *seen, composite_term_t *d) {
  uint32_t i, n;

  n = d->arity;
  for (i=0; i<n; i++) {
    if (needs_egraph(seen, d->arg[i])) return true;
  }
  return false;
}

static bool product_needs_egraph(int_hset_t *seen, pprod_t *p) {
  uint32_t i, n;

  n = p->len;
  for (i=0; i<n; i++) {
    if (needs_egraph(seen, p->prod[i].var)) return true;
  }
  return false;
}

static bool poly_needs_egraph(int_hset_t *seen, polynomial_t *p) {
  uint32_t i, n;

  n = p->nterms;
  i = 0;
  if (p->mono[0].var == const_idx) {
    i ++;
  }
  while (i < n) {
    if (needs_egraph(seen, p->mono[i].var)) return true;
    i ++;
  }
  return false;
}

static bool bvpoly64_needs_egraph(int_hset_t *seen, bvpoly64_t *p) {
  uint32_t i, n;

  n = p->nterms;
  i = 0;
  if (p->mono[0].var == const_idx) {
    i ++;
  }
  while (i < n) {
    if (needs_egraph(seen, p->mono[i].var)) return true;
    i ++;
  }
  return false;
}

static bool bvpoly_needs_egraph(int_hset_t *seen, bvpoly_t *p) {
  uint32_t i, n;

  n = p->nterms;
  i = 0;
  if (p->mono[0].var == const_idx) {
    i ++;
  }
  while (i < n) {
    if (needs_egraph(seen, p->mono[i].var)) return true;
    i ++;
  }
  return false;
}



static bool needs_egraph(int_hset_t *seen, term_t t) {
  term_table_t *terms;
  bool result;

  result = false;
  t = unsigned_term(t); // clear polarity
  if (int_hset_add(seen, t)) {
    // not seen yet
    terms = __yices_globals.terms;
    switch (term_kind(terms, t)) {
    case UNUSED_TERM:
    case RESERVED_TERM:
      assert(false);
      break;

    case CONSTANT_TERM:
    case VARIABLE:
    case UNINTERPRETED_TERM:
      result = is_utype_term(terms, t);
      break;

    case ARITH_CONSTANT:
    case BV64_CONSTANT:
    case BV_CONSTANT:
      result = false;
      break;

    case ARITH_EQ_ATOM:
    case ARITH_GE_ATOM:
    case ARITH_IS_INT_ATOM:
    case ARITH_FLOOR:
    case ARITH_CEIL:
    case ARITH_ABS:
      result = needs_egraph(seen, arith_atom_arg(terms, t));
      break;

    case ARITH_ROOT_ATOM:
      result = needs_egraph(seen, arith_root_atom_desc(terms, t)->p);
      break;

    case ITE_TERM:
    case ITE_SPECIAL:
    case EQ_TERM:
    case DISTINCT_TERM:
    case OR_TERM:
    case XOR_TERM:
    case ARITH_BINEQ_ATOM:
    case ARITH_RDIV:
    case ARITH_IDIV:
    case ARITH_MOD:
    case ARITH_DIVIDES_ATOM:
    case BV_ARRAY:
    case BV_DIV:
    case BV_REM:
    case BV_SDIV:
    case BV_SREM:
    case BV_SMOD:
    case BV_SHL:
    case BV_LSHR:
    case BV_ASHR:
    case BV_EQ_ATOM:
    case BV_GE_ATOM:
    case BV_SGE_ATOM:
      result = composite_needs_egraph(seen, composite_term_desc(terms, t));
      break;

    case BIT_TERM:
      result = needs_egraph(seen, bit_term_arg(terms, t));
      break;

    case APP_TERM:
    case UPDATE_TERM:
    case TUPLE_TERM:
    case FORALL_TERM:
    case LAMBDA_TERM:
    case SELECT_TERM:
      result = true;
      break;

    case POWER_PRODUCT:
      result = product_needs_egraph(seen, pprod_term_desc(terms, t));
      break;

    case ARITH_POLY:
      result = poly_needs_egraph(seen, poly_term_desc(terms, t));
      break;

    case BV64_POLY:
      result = bvpoly64_needs_egraph(seen, bvpoly64_term_desc(terms, t));
      break;

    case BV_POLY:
      result = bvpoly_needs_egraph(seen, bvpoly_term_desc(terms, t));
      break;
    }
  }

  return result;
}

/*
 * Check whether any formula is a[0...n-1] contains an uninterpreted function
 */
static bool has_uf(term_t *a, uint32_t n) {
  int_hset_t seen; // set of visited terms
  bool result;
  uint32_t i;

  result = false;
  init_int_hset(&seen, 32);
  for (i=0; i<n; i++) {
    result = needs_egraph(&seen, a[i]);
    if (result) break;
  }
  delete_int_hset(&seen);

  return result;
}

/*
 * Add a assertion t to g->assertions
 * - do nothing if t is true
 * - if t is false, set g->trivially_unsat to true
 */
static void add_delayed_assertion(smt2_globals_t *g, term_t t) {
  if (t != true_term) {
    ivector_push(&g->assertions, t);
    if (t == false_term) {
      g->trivially_unsat = true;
    }
  }
}


/*
 * Check satisfiability of all assertions
 */
static void check_delayed_assertions(smt2_globals_t *g) {
  int32_t code;
  smt_status_t status;

  // set frozen to true to disallow more assertions
  g->frozen = true;

  if (g->trivially_unsat) {
    print_out("unsat\n");
  } else if (g->assertions.size == 0) {
    print_out("sat\n");
  } else {
    /*
     * check for mislabeled benchmarks: some benchmarks
     * marked as QF_UFIDL do not require the Egraph (should be QF_IDL)
     */
    if (g->benchmark_mode && g->logic_code == QF_UFIDL &&
	!has_uf(g->assertions.data, g->assertions.size)) {
      trace_printf(g->tracer, 2, "(Warning: switching logic to QF_IDL)\n");
      g->logic_code = QF_IDL;
    }
    init_smt2_context(g);

    code = yices_assert_formulas(g->ctx, g->assertions.size, g->assertions.data);
    if (code < 0) {
      // error during assertion processing
      print_yices_error(true);
      return;
    }
    init_search_parameters(g);
    if (g->random_seed != 0) {
      g->parameters.random_seed = g->random_seed;
    }

<<<<<<< HEAD
    if (true && g->logic_code == QF_BV) {
      status = check_with_delegate(g->ctx);
=======
    if (g->delegate != NULL && g->logic_code == QF_BV) {
      status = check_with_delegate(g->ctx, g->delegate);
>>>>>>> c541adf8
    } else {
      status = check_sat_with_timeout(g, &g->parameters);
    }
    report_status(g, status);
  }

  flush_out();
}


#if 0
/*
 * FOR TESTING/DEBUGGING: PRINT ALL DELAYED ASSERTIONS
 */
#include "io/term_printer.h"

static void show_delayed_assertions(smt2_globals_t *g) {
  yices_pp_t printer;
  term_t *v;
  uint32_t i, n;

  if (g->benchmark_mode) {
    v = g->assertions.data;
    n = g->assertions.size;

    init_pretty_printer(&printer, g);
    for (i=0; i<n; i++) {
      pp_term_full(&printer, __yices_globals.terms, v[i]);
      flush_yices_pp(&printer);
    }
    delete_yices_pp(&printer, true);
  }
}
#endif



#if 0
/*
 * For debugging: check that the unsat core is unsat!
 */
static void validate_unsat_core(smt2_globals_t *g) {
  context_t *saved_context;
  assumptions_and_core_t *a;
  ivector_t all;
  int32_t code;
  smt_status_t status;

  if (g->unsat_core->status == STATUS_UNSAT) {
    saved_context = g->ctx;
    g->ctx = NULL;
    init_smt2_context(g);

    a = g->unsat_core;

    init_ivector(&all, 100);
    ivector_add(&all, g->assertions.data, g->assertions.size);
    ivector_add(&all, a->core.data, a->core.size);
    code = yices_assert_formulas(g->ctx, all.size, all.data);
    if (code < 0) {
      printf("**** BUG: INVALID UNSAT CORE: BAD TERMS ****\n");
      fflush(stdout);
    } else {
      status = check_context(g->ctx, &g->parameters);
      if (status != STATUS_UNSAT) {
	printf("**** BUG: INVALID UNSAT CORE ****\n");
	fflush(stdout);
      }
    }
    delete_ivector(&all);
    yices_free_context(g->ctx);
    g->ctx = saved_context;
  }
}
#endif

/*
 * Check and build unsat core for the delayed assertions
 */
static void delayed_assertions_unsat_core(smt2_globals_t *g) {
  int32_t code;
  smt_status_t status;

  // disallow more assertions
  g->frozen = true;

  assert(g->unsat_core == NULL);
  g->unsat_core = collect_named_assertions(g);
  if (g->trivially_unsat) {
    // the core is empty
    g->unsat_core->status = STATUS_UNSAT;
    report_status(g, STATUS_UNSAT);
  } else {
    init_smt2_context(g);
    code = yices_assert_formulas(g->ctx, g->assertions.size, g->assertions.data);
    if (code < 0) {
      // error during assertion processing
      print_yices_error(true);
      return;
    }
    init_search_parameters(g);
    if (g->random_seed != 0) {
      g->parameters.random_seed = g->random_seed;
    }
    status = check_sat_with_assumptions(g, &g->parameters, g->unsat_core);
    //    validate_unsat_core(g);
    report_status(g, status);

    if (status == STATUS_ERROR) {
      free_assumptions(g->unsat_core);
      g->unsat_core = NULL;
    }
  }
}

/*
 * Check sat with assumptions
 */
static void check_delayed_assertions_assuming(smt2_globals_t *g, uint32_t n, signed_symbol_t *a) {
  assumptions_and_core_t *assumptions;
  int32_t code;
  smt_status_t status;

  assert(g->unsat_assumptions == NULL);

  assumptions = collect_named_assumptions(n, a);
  if (assumptions != NULL) {
    g->frozen = true;
    g->unsat_assumptions = assumptions;
    if (g->trivially_unsat) {
      // list of unsat assumption is empty
      assumptions->status = STATUS_UNSAT;
      report_status(g, STATUS_UNSAT);
    } else {
      init_smt2_context(g);
      code = yices_assert_formulas(g->ctx, g->assertions.size, g->assertions.data);
      if (code < 0) {
	// error during assertion processing
	print_yices_error(true);
	return;
      }
      init_search_parameters(g);
      if (g->random_seed != 0) {
	g->parameters.random_seed = g->random_seed;
      }
      status = check_sat_with_assumptions(g, &g->parameters, assumptions);
      report_status(g, status);

      if (status == STATUS_ERROR) {
	// cleanup
	free_assumptions(assumptions);
	g->unsat_assumptions = NULL;
      }
    }
  }
}


/*
 * EXISTS/FORALL SOLVER
 */

/*
 * Call the exists/forall solver on the delayed assertions
 * - print the status or an error message.
 */
static void efsolve_cmd(smt2_globals_t *g) {
  ef_client_t *efc;

  if (g->efmode) {
    efc = &g->ef_client;
    ef_solve(efc, &g->assertions, &g->parameters,
	     qf_fragment(g->logic_code), ef_arch_for_logic(g->logic_code),
	     g->tracer);

    if (efc->efcode != EF_NO_ERROR) {
      // error in preprocessing
      print_ef_analyze_error(efc->efcode);
    } else {
      report_ef_status(g, efc);
    }
  } else {
    print_error("(ef-solve) not supported.");
  }
}






/*
 * CONTEXT OPERATIONS: INCREMENTAL MODE
 */

/*
 * Cleanup before operations that change the context:
 * - delete the model and the core if any
 * - if the context is SAT or UNKNOWN, clear the current assignment
 * - if the context is UNSAT, remove assumptions if any
 *
 * After this: the status can be either IDLE or UNSAT.
 * UNSAT means the there were no assumptions.
 */
static void cleanup_context(smt2_globals_t *g) {
  if (g->model != NULL) {
    yices_free_model(g->model);
    g->model = NULL;
  }
  if (g->unsat_core != NULL) {
    free_assumptions(g->unsat_core);
    g->unsat_core = NULL;
  }
  if (g->unsat_assumptions != NULL) {
    free_assumptions(g->unsat_assumptions);
    g->unsat_assumptions  = NULL;
  }

  switch (context_status(g->ctx)) {
  case STATUS_UNKNOWN:
  case STATUS_SAT:
    // return to IDLE
    context_clear(g->ctx);
    assert(context_status(g->ctx) == STATUS_IDLE);
    break;

  case STATUS_UNSAT:
    // try to to remove assumptions
    context_clear_unsat(g->ctx);
    assert (context_status(g->ctx) == STATUS_IDLE ||
	    context_status(g->ctx) == STATUS_UNSAT);
    break;

  case STATUS_IDLE:
    break;

  case STATUS_SEARCHING:
  case STATUS_INTERRUPTED:
  default:
    bad_status_bug(g->err);
    break;
  }
}

/*
 * Assert t in g->ctx
 * - t is known to be a Boolean term here
 * - the context is either IDLE or UNSAT
 */
static void add_assertion(smt2_globals_t *g, term_t t) {
  int32_t code;

  assert(g->ctx != NULL && context_supports_pushpop(g->ctx));

  switch (context_status(g->ctx)) {
  case STATUS_IDLE:
    code = assert_formula(g->ctx, t);
    if (code < 0) {
      print_internalization_error(code);
    } else {
      report_success();
    }
    break;

  case STATUS_UNSAT:
    /*
     * Ignore the assertion. We don't try to check whether
     * t is a correct assertion (e.g., no free variables in f).
     */
    report_success();
    break;

  case STATUS_UNKNOWN:
  case STATUS_SAT:
  case STATUS_SEARCHING:
  case STATUS_INTERRUPTED:
  default:
    bad_status_bug(g->err);
    break;
  }

}


/*
 * Check satisfiability
 */
static void ctx_check_sat(smt2_globals_t *g) {
  smt_status_t stat;

  assert(g->ctx != NULL && context_supports_pushpop(g->ctx));

  if (g->unsat_assumptions != NULL) {
    /*
     * the context's status was based on the assumptions
     * we reset everything here to be safe.
     */
    cleanup_context(g);
  }

  stat = context_status(g->ctx);
  switch (stat) {
  case STATUS_UNKNOWN:
  case STATUS_UNSAT:
  case STATUS_SAT:
    // already solved: print the status
    show_status(stat);
    break;

  case STATUS_IDLE:
    // change the seed if needed
    if (g->random_seed != 0) {
      g->parameters.random_seed = g->random_seed;
    }
    stat = check_sat_with_timeout(g, &g->parameters);
    report_status(g, stat);
    break;

  case STATUS_SEARCHING:
  case STATUS_INTERRUPTED:
  default:
    bad_status_bug(g->err);
    break;
  }
  flush_out();
}


/*
 * Check sat and compute an unsat core
 */
static void ctx_unsat_core(smt2_globals_t *g) {
  smt_status_t stat;

  assert(g->ctx != NULL && g->produce_unsat_cores &&
	 context_supports_pushpop(g->ctx));

  if (g->unsat_core != NULL) {
    // nothing had changed since the previous call to check_sat
    show_status(g->unsat_core->status);
  } else {
    // we build this first, even if the context is SAT or UNSAT
    g->unsat_core = collect_named_assertions(g);
    stat = context_status(g->ctx);
    switch (stat) {
    case STATUS_UNSAT:
      // already solved: store the status and print it
      // the unsat core is empty
      g->unsat_core->status = stat;
      show_status(stat);
      break;

    case STATUS_IDLE:
      // change the seed if needed
      if (g->random_seed != 0) {
	g->parameters.random_seed = g->random_seed;
      }
      stat = check_sat_with_assumptions(g, &g->parameters, g->unsat_core);
      report_status(g, stat);
      if (stat == STATUS_ERROR) {
	free_assumptions(g->unsat_core);
	g->unsat_core = NULL;
      }
      break;

    case STATUS_SAT:
    case STATUS_UNKNOWN:
      // this should not happen.
    case STATUS_SEARCHING:
    case STATUS_INTERRUPTED:
    default:
      bad_status_bug(g->err);
      break;
    }
  }
  flush_out();
}


/*
 * Check with assumptions:
 * - not supported by the mcsat solver
 */
static void ctx_check_sat_assuming(smt2_globals_t *g, uint32_t n, signed_symbol_t *a) {
  assumptions_and_core_t *assumptions;
  smt_status_t status;

  cleanup_context(g);

  assert(g->unsat_assumptions == NULL);

  assumptions = collect_named_assumptions(n, a);

  if (assumptions != NULL) {
    g->unsat_assumptions = assumptions;
    switch (context_status(g->ctx)) {
    case STATUS_IDLE:
      if (g->random_seed != 0) {
	g->parameters.random_seed = g->random_seed;
      }
      status = check_sat_with_assumptions(g, &g->parameters, assumptions);
      report_status(g, status);
      if (status == STATUS_ERROR) {
	free_assumptions(assumptions);
	g->unsat_assumptions = NULL;
      }
      break;

    case STATUS_UNSAT:
      // the context is already unsat so the list of unsat assumptions is empty
      assumptions->status = STATUS_UNSAT;
      show_status(STATUS_UNSAT);
      break;

    case STATUS_UNKNOWN:
    case STATUS_SAT:
    case STATUS_SEARCHING:
    case STATUS_INTERRUPTED:
    default:
      bad_status_bug(g->err);
      break;
    }
  }

  flush_out();
}


/*
 * New assertion scope
 */
static void ctx_push(smt2_globals_t *g) {
  assert(g->ctx != NULL && context_supports_pushpop(g->ctx));

  cleanup_context(g);

  switch (context_status(g->ctx)) {
  case STATUS_IDLE:
    context_push(g->ctx);
    break;

  case STATUS_UNSAT:
    g->pushes_after_unsat ++;
    break;

  case STATUS_UNKNOWN:
  case STATUS_SAT:
  case STATUS_SEARCHING:
  case STATUS_INTERRUPTED:
  default:
    bad_status_bug(g->err);
    break;
  }
}


/*
 * Backtrack to the previous scope
 */
static void ctx_pop(smt2_globals_t *g) {
  assert(g->ctx != NULL && context_supports_pushpop(g->ctx));

  cleanup_context(g);

  switch (context_status(g->ctx)) {
  case STATUS_IDLE:
    context_pop(g->ctx);
    break;

  case STATUS_UNSAT:
    if (g->pushes_after_unsat > 0) {
      g->pushes_after_unsat --;
    } else {
      context_clear_unsat(g->ctx);
      context_pop(g->ctx);
    }
    break;

  case STATUS_UNKNOWN:
  case STATUS_SAT:
  case STATUS_SEARCHING:
  case STATUS_INTERRUPTED:
  default:
    bad_status_bug(g->err);
    break;
  }
}


/*
 * MODELS AND PRINT VALUES
 */

/*
 * Try to construct the model of the current set of assertions
 * - return NULL and print an error if the context status is neither
 *   SAT nor UNKNOWN
 *
 * In non-interactive mode: there may not be a context at this point.
 */
static model_t *get_model(smt2_globals_t *g) {
  model_t *mdl;

  mdl = g->model;
  if (mdl == NULL) {
    if (g->ctx == NULL)  {
      // benchmark mode: no context
      assert(g->benchmark_mode);

      if (!g->frozen) {
	print_error("can't build a model. Call (check-sat) first");
      } else if (g->trivially_unsat) {
	print_error("the context is unsatisfiable");
      } else {
	assert(g->assertions.size == 0);
	// no assertions: build a trivial model
	// we set keep_subst to true to be consistent
	mdl = yices_new_model(true);
      }

    } else {
      // context exists
      switch (context_status(g->ctx)) {
      case STATUS_UNKNOWN:
      case STATUS_SAT:
	mdl = yices_get_model(g->ctx, true);
	break;

      case STATUS_UNSAT:
	print_error("the context is unsatisfiable");
	break;

      case STATUS_IDLE:
	print_error("can't build a model. Call (check-sat) first");
	break;

      case STATUS_SEARCHING:
      case STATUS_INTERRUPTED:
      default:
	print_out("BUG: unexpected context status");
	freport_bug(__smt2_globals.err, "BUG: unexpected context status");
	break;
      }
    }
    g->model = mdl;
  }

  return mdl;
}


/*
 * Try to construct a model from the exists/forall solver
 * - return NULL and print an error if the solver's status is not SAT
 */
static model_t *get_ef_model(smt2_globals_t *g) {
  ef_solver_t *efsolver;
  model_t *mdl;
  efmodel_error_code_t code;

  efsolver = g->ef_client.efsolver;
  mdl = ef_get_model(&g->ef_client, &code);

  switch (code) {
  case EFMODEL_CODE_NO_ERROR:
    break;

  case EFMODEL_CODE_NO_MODEL:
    if (efsolver->status == EF_STATUS_UNSAT) {
      print_error("the context is unsatisfiable");
    } else {
      print_error("the exists/forall solver did not find a model");
    }
    break;

  case EFMODEL_CODE_NOT_SOLVED:
    print_error("can't build a model. Call (check-sat) first");
    break;
  }

  return mdl;
}


/*
 * Print value (<SMT2-expression> <value>)
 * - printer = pretty printer object
 * - vtbl = value table where v is stored
 * - token_queue = whatever was parsed
 * - i = index of the SMT2 expression for t in token_queue
 */
static void print_term_value(yices_pp_t *printer, value_table_t *vtbl, etk_queue_t *token_queue, value_t v, int32_t i) {
  pp_open_block(printer, PP_OPEN_PAR);
  pp_smt2_expr(printer, token_queue, i);
  smt2_pp_object(printer, vtbl, v);
  pp_close_block(printer, true);
}


/*
 * Print a list of pairs terms/values
 * - the list of terms an array of n expression indices expr[0..n-1]
 *   where expr[i] is an valid start index in token_queue
 * - the corresponding values as in v[0 ... n-1]
 */
static void print_term_value_list(yices_pp_t *printer, value_table_t *vtbl, etk_queue_t *token_queue,
				  int32_t *expr, value_t *v, uint32_t n) {
  uint32_t i;
  value_t x, u;

  u = vtbl_mk_unknown(vtbl);

  pp_open_block(printer, PP_OPEN_VPAR); // open '('
  for (i=0; i<n; i++) {
    x = v[i];
    if (x < 0) x = u;
    print_term_value(printer, vtbl, token_queue, x, expr[i]);
  }
  pp_close_block(printer, true); // close ')'
}


/*
 * Evaluate the value of an array of terms in mdl
 * - n = size of array t
 * - the values are added to vector v
 * - so the value for term t[i] is stored in v->data[i]
 * - v->data[i] may be a negative error code if the value can't be
 *   computed
 */
static void evaluate_term_values(model_t *mdl, term_t *t, uint32_t n, ivector_t *v) {
  evaluator_t evaluator;
  uint32_t i;
  value_t x;

  /*
   * We store all values (even the error codes)
   * We could stop on the first error?
   */
  ivector_reset(v);
  resize_ivector(v, n);
  init_evaluator(&evaluator, mdl);
  for (i=0; i<n; i++) {
    x = eval_in_model(&evaluator, t[i]);
    ivector_push(v, x);
  }
  delete_evaluator(&evaluator);
}


/*
 * GET ASSIGNMENT
 */

/*
 * Pretty print name with quotes if needed.
 */
static void pp_name(yices_pp_t *printer, const char *name) {
  if (symbol_needs_quotes(name)) {
    pp_qstring(printer, '|', '|', name);
  } else {
    pp_string(printer, name);
  }
}

/*
 * Print pair (name val) where val is a Boolean value
 */
static void print_bool_assignment(yices_pp_t *printer, const char *name, bval_t val) {
  pp_open_block(printer, PP_OPEN_PAR); // '('
  pp_name(printer, name);
  if (bval_is_undef(val)) {
    pp_string(printer, "???");
  } else {
    pp_bool(printer, bval2bool(val));
  }
  pp_close_block(printer, true); // close ')'
}


/*
 * Convert an object v in vtbl to a bval
 */
static bval_t obj2bval(value_table_t *vtbl, value_t v) {
  bval_t b;

  b = VAL_UNDEF_FALSE;
  if (is_true(vtbl, v)) {
    b = VAL_TRUE;
  } else if (is_false(vtbl, v)) {
    b = VAL_FALSE;
  }
  return b;
}

/*
 * Trivial assignment: this is called when Yices is used in benchmark
 * mode, and all assertions simplify to true. In this case, the
 * assertions are trivially satisfiable but no context is
 * constructed. We still need to make sure we give consistent values
 * to the named Booleans.
 *
 * To do this, we create an empty model and print whatever default values
 * get assigned to the boolean terms in this model.
 */
static void print_trivial_assignment(yices_pp_t *printer, named_term_stack_t *s) {
  evaluator_t evaluator;
  model_t *mdl;
  value_table_t *vtbl;
  uint32_t i, n;
  value_t v;

  mdl = yices_new_model(true);
  vtbl = model_get_vtbl(mdl);
  init_evaluator(&evaluator, mdl);
  pp_open_block(printer, PP_OPEN_VPAR);  // open '('
  n = s->top;
  for (i=0; i<n; i++) {
    v = eval_in_model(&evaluator, s->data[i].term);
    print_bool_assignment(printer, s->data[i].name, obj2bval(vtbl, v));
  }
  pp_close_block(printer, true);  // close ')'
  delete_evaluator(&evaluator);
  yices_free_model(mdl);
}


/*
 * Non-trivial assignment: go through the list of all named Booleans
 * - query the context to get each term value
 * - if a value is unknown, print the default 'true'
 */
static void print_assignment(yices_pp_t *printer, context_t *ctx, named_term_stack_t *s) {
  uint32_t i, n;
  bval_t v;

  pp_open_block(printer, PP_OPEN_VPAR);
  n = s->top;
  for (i=0; i<n; i++) {
    v = context_bool_term_value(ctx, s->data[i].term);
    print_bool_assignment(printer, s->data[i].name, v);
  }
  pp_close_block(printer, true);
}



/*
 * Show assignment of all named booleans
 * - check whether we have a context first
 */
static void show_assignment(smt2_globals_t *g) {
  yices_pp_t printer;

  if (g->ctx == NULL) {
    assert(g->benchmark_mode);

    if (!g->frozen) {
      print_error("can't build the assignment. Call (check-sat) first");
    } else if (g->trivially_unsat) {
      print_error("the context is unsatisfiable");
    } else {
      assert(g->assertions.size == 0);
      // trivially sat
      init_pretty_printer(&printer, g);
      print_trivial_assignment(&printer, &g->named_bools);
      delete_yices_pp(&printer, true);
    }

  } else {
    switch (context_status(g->ctx)) {
    case STATUS_UNKNOWN:
    case STATUS_SAT:
      init_pretty_printer(&printer, g);
      print_assignment(&printer, g->ctx, &g->named_bools);
      delete_yices_pp(&printer, true);
      break;

    case STATUS_UNSAT:
      print_error("the context is unsatisfiable");
      break;

    case STATUS_IDLE:
      print_error("can't build the assignment. Call (check-sat) first");
      break;

    case STATUS_SEARCHING:
    case STATUS_INTERRUPTED:
    default:
      print_out("BUG: unexpected context status");
      freport_bug(__smt2_globals.err, "BUG: unexpected context status");
      break;
    }
  }
}


/*
 * UNSAT CORE AND UNSAT ASSUMPTIONS
 */

/*
 * For every term in a core, print its id.
 * The id is stored in the assumption table and is either a name or (not name)
 */
static void print_assumption_list(yices_pp_t *printer, assumption_table_t *table, uint32_t n, term_t *a) {
  assumption_t *d;
  uint32_t i;

  pp_open_block(printer, PP_OPEN_PAR);
  for (i=0; i<n; i++) {
    d = assumption_table_get(table, a[i]);
    assert(d != NULL);
    if (! d->polarity) pp_open_block(printer, PP_OPEN_NOT);
    pp_name(printer, d->name);
    if (! d->polarity) pp_close_block(printer, true);
  }
  pp_close_block(printer, true);
}

/*
 * Print the unsat core if any
 */
static void show_unsat_core(smt2_globals_t *g) {
  yices_pp_t printer;
  assumptions_and_core_t *unsat_core;

  if (! g->produce_unsat_cores) {
    print_error("not supported: :produce-unsat-cores is false");
  } else {
    unsat_core = g->unsat_core;
    if (unsat_core == NULL) {
      print_error("Can't build an unsat core. Call (check-sat) first");
    } else {
      switch (unsat_core->status) {
      case STATUS_UNKNOWN:
      case STATUS_SAT:
	print_error("No unsat core. The context is satisfiable");
	break;

      case STATUS_UNSAT:
	init_pretty_printer(&printer, g);
	print_assumption_list(&printer, &unsat_core->table,
			      unsat_core->core.size, unsat_core->core.data);
	delete_yices_pp(&printer, true);
	break;

      case STATUS_IDLE:
      case STATUS_SEARCHING:
      case STATUS_INTERRUPTED:
      default:
	print_out("BUG: unexpected status in get-unsat-core");
	freport_bug(__smt2_globals.err, "BUG: unexpected status in get-unsat-core");
	break;
      }
    }
  }
}

/*
 * Print the list of unsat assumptions if any
 */
static void show_unsat_assumptions(smt2_globals_t *g) {
  yices_pp_t printer;
  assumptions_and_core_t *unsat_assumptions;

  if (!g->produce_unsat_assumptions) {
    print_error("not supported: :produce-unsat-assumptions is false");
  } else {
    unsat_assumptions = g->unsat_assumptions;
    if (unsat_assumptions == NULL) {
      print_error("Call (check-sat-assuming) first");
    } else {
      switch (unsat_assumptions->status) {
      case STATUS_UNKNOWN:
      case STATUS_SAT:
	print_error("No unsat assumptions. The context is satisfiable");
	break;

      case STATUS_UNSAT:
	init_pretty_printer(&printer, g);
	print_assumption_list(&printer, &unsat_assumptions->table,
			      unsat_assumptions->core.size, unsat_assumptions->core.data);
	delete_yices_pp(&printer, true);
	break;

      case STATUS_IDLE:
      case STATUS_SEARCHING:
      case STATUS_INTERRUPTED:
      default:
	print_out("BUG: unexpected status in get-unsat-assumptions");
	freport_bug(__smt2_globals.err, "BUG: unexpected status in get-unsat-assumptions");
	break;
      }
    }
  }
}



/*
 * DECLARATIONS AND PUSH/POP
 */

/*
 * If global_decls is false and the push/pop stack is not empty, push a
 * name onto a name stack so that we can remove the declaration on pop.
 *
 * NOTE: s is cloned twice: once to be stored in the term/type/macro
 * symbol tables and once more here. Maybe we could optimize this.
 */
static void save_name(smt2_globals_t *g, smt2_name_stack_t *name_stack, const char *s) {
  char *clone;

  if (!g->global_decls && smt2_stack_is_nonempty(&g->stack)) {
    clone = clone_string(s);
    smt2_push_name(name_stack, clone);
  }
}

static inline void save_term_name(smt2_globals_t *g, const char *s) {
  save_name(g, &g->term_names, s);
}

static inline void save_type_name(smt2_globals_t *g, const char *s) {
  save_name(g, &g->type_names, s);
}

static inline void save_macro_name(smt2_globals_t *g, const char *s) {
  save_name(g, &g->macro_names, s);
}



/*
 * For debugging: check that the stack looks reasonable
 */
#ifndef NDEBUG

static void check_stack(smt2_globals_t *g) {
  smt2_stack_t *stack;
  uint64_t sum;
  uint32_t i;

  if (g->ctx != NULL) {
    stack = &g->stack;
    // check that stack->levels is correct
    sum = 0;
    for (i=0; i<stack->top; i++) {
      sum += stack->data[i].multiplicity;
    }
    if (sum != stack->levels) {
      freport_bug(g->err, "Invalid stack: levels don't match");
    }

    if (context_base_level(g->ctx) + g->pushes_after_unsat != stack->top) {
      freport_bug(g->err, "Internal error: unexpected context status");
    }

    if (g->pushes_after_unsat > 0 && context_status(g->ctx) != STATUS_UNSAT) {
      freport_bug(g->err, "Invalid stack: push_after_unsat is positive but context is not unsat");
    }
  }
}

#else

// Do nothing
static inline void check_stack(smt2_globals_t *g) {
}

#endif


/*
 * EXPLANATION FOR UNKNOWN STATUS
 */

/*
 * We check whether the context status is STAT_UNKNOWN
 * if so we print (:reason-unknown incomplete).
 *
 * Otherwise print an error
 */
static void explain_unknown_status(smt2_globals_t *g) {
  if (check_logic()) {
    if (g->ctx == NULL) {
      // benchmark mode: no context
      assert(g->benchmark_mode);

      if (!g->frozen) {
	print_error("can't tell until you call (check-sat)");
      } else if (g->trivially_unsat) {
	print_error("the context is unsatisfiable");
      } else {
	assert(g->assertions.size == 0);
	print_error("the context is satisfiable");
      }
    } else {
      switch (context_status(g->ctx)) {
      case STATUS_UNKNOWN:
	if (g->interrupted) {
	  print_kw_symbol_pair(":reason-unknown", "timeout");
	} else {
	  print_kw_symbol_pair(":reason-unknown", "incomplete");
	}
	flush_out();
	break;

      case STATUS_SAT:
	print_error("the context is satisfiable");
	break;

      case STATUS_UNSAT:
	print_error("the context is unsatisfiable");
	break;

      case STATUS_IDLE:
	print_error("can't tell until you call (check-sat)");
	break;

      case STATUS_SEARCHING:
      case STATUS_INTERRUPTED:
      default:
	print_out("BUG: unexpected context status");
	freport_bug(__smt2_globals.err, "BUG: unexpected context status");
	break;
      }
    }
  }
}



/*
 * MAIN CONTROL FUNCTIONS
 */

/*
 * Initialize g to defaults
 */
static void init_smt2_globals(smt2_globals_t *g) {
  g->logic_code = SMT_UNKNOWN;
  g->benchmark_mode = false;
  g->global_decls = false;
  g->smtlib_version = 0;       // means no version specified yet 
  g->pushes_after_unsat = 0;
  g->logic_name = NULL;
  g->mcsat = false;
  init_mcsat_options(&g->mcsat_options);
  g->efmode = false;
  init_ef_client(&g->ef_client);
  g->out = stdout;
  g->err = stderr;
  g->out_name = NULL;
  g->err_name = NULL;
  g->tracer = NULL;
  g->print_success = false;  // the standard says that this should be true??
  g->expand_definitions = false;
  g->interactive_mode = false;
  g->produce_proofs = false;
  g->produce_unsat_cores = false;
  g->produce_unsat_assumptions = false;
  g->produce_models = false;
  g->produce_assignments = false;
  g->random_seed = 0;  // 0 means any seed is good
  g->verbosity = 0;
  init_ctx_params(&g->ctx_parameters);
  init_params_to_defaults(&g->parameters);
  g->timeout = 0;
  g->timeout_initialized = false;
  g->interrupted = false;
  g->delegate = NULL;
  g->avtbl = NULL;
  g->info = NULL;
  g->ctx = NULL;
  g->model = NULL;

  init_smt2_stack(&g->stack);
  init_smt2_name_stack(&g->term_names);
  init_smt2_name_stack(&g->type_names);
  init_smt2_name_stack(&g->macro_names);

  init_named_term_stack(&g->named_bools);
  init_named_term_stack(&g->named_asserts);

  g->unsat_core = NULL;
  g->unsat_assumptions = NULL;

  init_etk_queue(&g->token_queue);
  init_ivector(&g->token_slices, 0);
  init_ivector(&g->val_vector, 0);

  // print area for get-value
  //  g->pp_area.width = 120;
  g->pp_area.width = 160;
  g->pp_area.height = UINT32_MAX;
  g->pp_area.offset = 0;
  g->pp_area.stretch = false;
  g->pp_area.truncate = false;

  init_cmd_stats(&g->stats);

  init_ivector(&g->assertions, 0);
  g->trivially_unsat = false;
  g->frozen = false;
}


/*
 * Cleanup: close out and err if different from the defaults
 * - delete all internal structures (except avtbl)
 * - delete the timeout object if it's initialized
 */
static void delete_smt2_globals(smt2_globals_t *g) {
  if (g->timeout_initialized) {
    delete_timeout();
  }
  delete_info_table(g);
  if (g->logic_name != NULL) {
    string_decref(g->logic_name);
    g->logic_name = NULL;
  }
  if (g->ctx != NULL) {
    yices_free_context(g->ctx);
    g->ctx = NULL;
  }
  if (g->model != NULL) {
    yices_free_model(g->model);
    g->model = NULL;
  }
  if (g->efmode) {
    delete_ef_client(&g->ef_client);
  }
  delete_ivector(&g->assertions);

  delete_smt2_stack(&g->stack);
  delete_smt2_name_stack(&g->term_names);
  delete_smt2_name_stack(&g->type_names);
  delete_smt2_name_stack(&g->macro_names);

  delete_named_term_stack(&g->named_bools);
  delete_named_term_stack(&g->named_asserts);

  if (g->unsat_core != NULL) {
    free_assumptions(g->unsat_core);
    g->unsat_core = NULL;
  }
  if (g->unsat_assumptions != NULL) {
    free_assumptions(g->unsat_assumptions);
    g->unsat_assumptions = NULL;
  }

  delete_etk_queue(&g->token_queue);
  delete_ivector(&g->token_slices);
  delete_ivector(&g->val_vector);

  close_output_file(g);
  close_error_file(g);
  delete_tracer(g);
}


/*
 * Initialize all internal structures
 * - benchmark: if true, the input is assumed to be an SMT-LIB benchmark
 *   (i.e., a set of assertions followed by a single call to check-sat)
 *   In this mode,
 *   - destructive simplifications are allowed.
 *   - push/pop are not supported
 *   - assert can't be used after (check-sat)
 *
 * - timeout = timeout to use (in seconds).
 *   If this is zero, no timeout is used.
 *
 * - print_success = initial setting of the :print-success option.
 *
 * This function is called after yices_init so all Yices internals are ready
 */
void init_smt2(bool benchmark, uint32_t timeout, bool print_success) {
  done = false;
  init_smt2_globals(&__smt2_globals);
  init_attr_vtbl(&avtbl);
  __smt2_globals.avtbl = &avtbl;
  if (benchmark) {
    __smt2_globals.benchmark_mode = true;
    __smt2_globals.global_decls = true;
  }
  __smt2_globals.timeout = timeout;
  __smt2_globals.print_success = print_success;
  check_stack(&__smt2_globals);
}


/*
 * Force verbosity level to k
 */
void smt2_set_verbosity(uint32_t k) {
  __smt2_globals.verbosity = k;
  update_trace_verbosity(&__smt2_globals);
}

/*
 * Enable a trace tag for tracing
 */
void smt2_enable_trace_tag(const char* tag) {
  tracer_t* tracer;

  tracer = get_tracer(&__smt2_globals);
  enable_trace_tag(tracer, tag);
}


/*
 * Display all statistics
 */
void smt2_show_stats(void) {
  show_statistics(&__smt2_globals);
}


/*
 * Set a delegate:
 * - name = name of an external sat solver to use for QF_BV problems
 */
void smt2_set_delegate(const char *name) {
  assert(name != NULL);
  __smt2_globals.delegate = name;
}


/*
 * Delete all structures and close output/trace files
 */
void delete_smt2(void) {
  delete_smt2_globals(&__smt2_globals);
  delete_attr_vtbl(&avtbl); // must be done last
}


/*
 * Check whether the smt2 solver is ready
 * - this must be true after init_smt2()
 * - this must return false if smt2_exit has been called or after
 *   an unrecoverable error
 */
bool smt2_active(void) {
  return !done;
}


/*
 * TOP-LEVEL SMT2 COMMANDS
 */

/*
 * Print number of calls to a command
 * - cmd = name of this command
 * - calls = number of calls
 */
static void tprint_calls(const char *cmd, uint32_t calls) {
  if (calls == 1) {
    trace_printf(__smt2_globals.tracer, 12, "\n(%s: 1 call)\n", cmd);
  } else {
    trace_printf(__smt2_globals.tracer, 12, "\n(%s: %"PRIu32" calls)\n", cmd, calls);
  }
}

/*
 * Exit function
 */
void smt2_exit(void) {
  done = true;
  report_success();
}


/*
 * Variant: for end-of-file
 */
void smt2_silent_exit(void) {
  done = true;
}


/*
 * Show all formulas asserted so far
 */
void smt2_get_assertions(void) {
  if (check_logic()) {
    print_error("get-assertions is not supported");
  }
}


/*
 * Show the truth value of named Boolean terms
 * (i.e., those that have a :named attribute)
 *
 * Note: the standard says that we should report an error if
 * :produce-assignments is false. We ignore this requirement.
 */
void smt2_get_assignment(void) {
  __smt2_globals.stats.num_get_assignment ++;
  __smt2_globals.stats.num_commands ++;
  tprint_calls("get-assignment", __smt2_globals.stats.num_get_assignment);

  if (check_logic()) {
    show_assignment(&__smt2_globals);
  }
}


/*
 * Show a proof when context is unsat
 */
void smt2_get_proof(void) {
  if (check_logic()) {
    print_error("get-proof is not supported");
  }
}


#if 0
/*
 * Provisional: print the named assertions
 */
static void print_named_assertions(named_term_stack_t *s) {
  uint32_t i, n;
  const char *name;

  n = s->top;
  printf("=== %"PRIu32" named assertions ===\n", n);
  for (i=0; i<n; i++) {
    name = s->data[i].name;
    if (symbol_needs_quotes(name)) {
      printf("   assertion[%"PRIu32"]: name = |%s|, term = %"PRId32"\n", i, name, s->data[i].term);
    } else {
      printf("   assertion[%"PRIu32"]: name = %s, term = %"PRId32"\n", i, name, s->data[i].term);
    }
  }
  printf("\n");
}

#endif


/*
 * Get the unsat core: subset of :named assertions that form an unsat core
 */
void smt2_get_unsat_core(void) {
  __smt2_globals.stats.num_get_unsat_core ++;
  __smt2_globals.stats.num_commands ++;
  tprint_calls("get-unsat-core", __smt2_globals.stats.num_get_unsat_core);

  if (check_logic()) {
    show_unsat_core(&__smt2_globals);
  }
}


/*
 * Get the unsat assumptions: subset of :named assertions that form an unsat core
 */
void smt2_get_unsat_assumptions(void) {
  __smt2_globals.stats.num_get_unsat_assumptions ++;
  __smt2_globals.stats.num_commands ++;
  tprint_calls("get-unsat-assumptions", __smt2_globals.stats.num_get_unsat_assumptions);

  if (check_logic()) {
    show_unsat_assumptions(&__smt2_globals);
  }
}


/*
 * Get the values of terms in the model
 * - the terms are listed in array a
 * - n = number of elements in the array
 *
 * The standard says that we should print an error
 * if :produce-models is false. We don't care about this.
 */
void smt2_get_value(term_t *a, uint32_t n) {
  yices_pp_t printer;
  etk_queue_t *queue;
  ivector_t *slices;
  ivector_t *values;
  model_t *mdl;

  __smt2_globals.stats.num_get_value ++;
  __smt2_globals.stats.num_commands ++;
  tprint_calls("get-value", __smt2_globals.stats.num_get_value);

  if (check_logic()) {
    // make sure we have a model
    mdl = get_model(&__smt2_globals);
    if (mdl == NULL) return;

    // evaluate all terms: store the values in values->data[0 ... n-1]
    values = &__smt2_globals.val_vector;
    evaluate_term_values(mdl, a, n, values);

    queue = &__smt2_globals.token_queue;
    slices = &__smt2_globals.token_slices;
    assert(slices->size == 0);
    assert(good_token(queue, 2) && start_token(queue, 2));
    collect_subexpr(queue, 2, slices);
    assert(slices->size == n);

    init_pretty_printer(&printer, &__smt2_globals);
    print_term_value_list(&printer, &mdl->vtbl, queue, slices->data, values->data, n);
    delete_yices_pp(&printer, true);
    vtbl_empty_queue(&mdl->vtbl); // cleanup the internal queue
    ivector_reset(slices);
    ivector_reset(values);
  }
}


/*
 * Wrapper around strlen:
 * - strlen(s) has type size_t, which may be larger than 32bits
 * - just in case somebody provides a giant string, we use
 *   this wrapper to truncate the length to a 32bit number if it's really big
 * - big means more than MAX_KW_LEN, which can be any constant larger
 *   than the largest keyword defined in smt2_keywords.txt
 */
#define MAX_KW_LEN ((size_t) 1000000)

static uint32_t kwlen(const char *s) {
  size_t l;

  l = strlen(s);
  if (l > MAX_KW_LEN) {
    l = MAX_KW_LEN;
  }
  return (uint32_t) l;
}

/*
 * Checks if the option should be passed to the yices frontend.
 * In other words returns true in the name begins with ":yices-"
 * if so then it also stores the remainder of the string in *option.
 */
#define YICES_SMT2_PREFIX  ":yices-"

static bool is_yices_option(const char *name, const char **option) {
  uint32_t len;

  len = strlen(YICES_SMT2_PREFIX);
  if (strncmp(name, YICES_SMT2_PREFIX, len) == 0) {
    *option = &name[len];
    return true;
  }  
  return false;
}


/*
 * Shows the value of the yices option, and returns true, if supported.
 * If not supported it simply returns false.
 */
static bool yices_get_option(const smt2_globals_t *g, yices_param_t p) {
  bool supported;

  supported = true;
  
  switch (p) {
  case PARAM_VAR_ELIM:
    print_boolean_value(g->ctx_parameters.var_elim);
    break;

  case PARAM_ARITH_ELIM:
    print_boolean_value(g->ctx_parameters.arith_elim);
    break;

  case PARAM_BVARITH_ELIM:
    print_boolean_value(g->ctx_parameters.bvarith_elim);
    break;

  case PARAM_FLATTEN:
    // this activates both flatten or and flatten diseq.
    print_boolean_value(g->ctx_parameters.flatten_or);
    break;

  case PARAM_LEARN_EQ:
    print_boolean_value(g->ctx_parameters.eq_abstraction);
    break;

  case PARAM_KEEP_ITE:
    print_boolean_value(g->ctx_parameters.keep_ite);
    break;
    
  case PARAM_FAST_RESTARTS:
    print_boolean_value(g->parameters.fast_restart);
    break;

  case PARAM_C_THRESHOLD:
    print_uint32_value(g->parameters.c_threshold);
    break;

  case PARAM_C_FACTOR:
    print_float_value(g->parameters.c_factor);
    break;

  case PARAM_D_THRESHOLD:
    print_uint32_value(g->parameters.d_threshold);
    break;

  case PARAM_D_FACTOR:
    print_float_value(g->parameters.c_factor);
    break;

  case PARAM_R_THRESHOLD:
    print_uint32_value(g->parameters.r_threshold);
    break;

  case PARAM_R_FRACTION:
    print_float_value(g->parameters.r_fraction);
    break;

  case PARAM_R_FACTOR:
    print_float_value(g->parameters.r_factor);
    break;

  case PARAM_VAR_DECAY:
    print_float_value(g->parameters.var_decay);
    break;

  case PARAM_RANDOMNESS:
    print_float_value(g->parameters.randomness);
    break;

  case PARAM_RANDOM_SEED:
    print_uint32_value(g->parameters.random_seed);
    break;

  case PARAM_BRANCHING:
    print_string_value(branching2string[g->parameters.branching]);
    break;

  case PARAM_CLAUSE_DECAY:
    print_float_value(g->parameters.clause_decay);
    break;

  case PARAM_CACHE_TCLAUSES:
    print_boolean_value(g->parameters.cache_tclauses);
    break;

  case PARAM_TCLAUSE_SIZE:
    print_uint32_value(g->parameters.tclause_size);
    break;

  case PARAM_DYN_ACK:
    print_boolean_value(g->parameters.use_dyn_ack);
    break;

  case PARAM_DYN_BOOL_ACK:
    print_boolean_value(g->parameters.use_bool_dyn_ack);
    break;

  case PARAM_OPTIMISTIC_FCHECK:
    print_boolean_value(g->parameters.use_optimistic_fcheck);
    break;

  case PARAM_MAX_ACK:
    print_uint32_value(g->parameters.max_ackermann);
    break;

  case PARAM_MAX_BOOL_ACK:
    print_uint32_value(g->parameters.max_boolackermann);
    break;

  case PARAM_AUX_EQ_QUOTA:
    print_uint32_value(g->parameters.aux_eq_quota);
    break;

  case PARAM_AUX_EQ_RATIO:
    print_float_value(g->parameters.aux_eq_ratio);
    break;

  case PARAM_DYN_ACK_THRESHOLD:
    print_uint32_value((uint32_t) g->parameters.dyn_ack_threshold);
    break;

  case PARAM_DYN_BOOL_ACK_THRESHOLD:
    print_uint32_value((uint32_t) g->parameters.dyn_bool_ack_threshold);
    break;

  case PARAM_MAX_INTERFACE_EQS:
    print_uint32_value(g->parameters.max_interface_eqs);
    break;

  case PARAM_EAGER_LEMMAS:
    print_boolean_value(g->ctx_parameters.splx_eager_lemmas);
    break;

  case PARAM_ICHECK:
    print_boolean_value(g->ctx_parameters.splx_periodic_icheck);
    break;

  case PARAM_SIMPLEX_PROP:
    print_boolean_value(g->parameters.use_simplex_prop);
    break;

  case PARAM_SIMPLEX_ADJUST:
    print_boolean_value(g->parameters.adjust_simplex_model);
    break;

  case PARAM_PROP_THRESHOLD:
    print_uint32_value(g->parameters.max_prop_row_size);
    break;

  case PARAM_BLAND_THRESHOLD:
    print_uint32_value(g->parameters.bland_threshold);
    break;

  case PARAM_ICHECK_PERIOD:
    print_uint32_value(g->parameters.integer_check_period);
    break;

  case PARAM_MAX_UPDATE_CONFLICTS:
    print_uint32_value(g->parameters.max_update_conflicts);
    break;

  case PARAM_MAX_EXTENSIONALITY:
    print_uint32_value(g->parameters.max_extensionality);
    break;

  case PARAM_EF_FLATTEN_IFF:
    print_boolean_value(g->ef_client.ef_parameters.flatten_iff);
    break;

  case PARAM_EF_FLATTEN_ITE:
    print_boolean_value(g->ef_client.ef_parameters.flatten_ite);
    break;

  case PARAM_EF_GEN_MODE:
    print_string_value(efgen2string[g->ef_client.ef_parameters.gen_mode]);
    break;

  case PARAM_EF_MAX_SAMPLES:
    print_uint32_value(g->ef_client.ef_parameters.max_samples);
    break;

  case PARAM_EF_MAX_ITERS:
    print_uint32_value(g->ef_client.ef_parameters.max_iters);
    break;

  case PARAM_UNKNOWN:
  default:
    freport_bug(g->err,"invalid parameter id in 'yices_get_option'");
    break;
  }

  return supported;
}

/*
 * Get the value of an option
 * - name = option name (a keyword)
 */
void smt2_get_option(const char *name) {
  smt2_globals_t *g;
  char *s;
  smt2_keyword_t kw;
  uint32_t n;
  const char* yices_option;
  yices_param_t p;
  
  g = &__smt2_globals;
  n = kwlen(name);
  kw = smt2_string_to_keyword(name, n);
  switch (kw) {
  case SMT2_KW_DIAGNOSTIC_OUTPUT:
    s = g->err_name;
    if (s == NULL) {
      assert(g->err == stderr);
      s = "stderr";
    }
    print_string_value(s);
    break;

  case SMT2_KW_GLOBAL_DECLARATIONS:
    print_boolean_value(g->global_decls);
    break;

  case SMT2_KW_PRINT_SUCCESS:
    print_boolean_value(g->print_success);
    break;

  case SMT2_KW_PRODUCE_ASSIGNMENTS:
    print_boolean_value(g->produce_assignments);
    break;

  case SMT2_KW_PRODUCE_MODELS:
    print_boolean_value(g->produce_models);
    break;

  case SMT2_KW_RANDOM_SEED:
    print_uint32_value(g->random_seed);
    break;

  case SMT2_KW_REGULAR_OUTPUT:
    s = g->out_name;
    if (s == NULL) {
      assert(g->out == stdout);
      s = "stdout";
    }
    print_string_value(s);
    break;

  case SMT2_KW_VERBOSITY:
    print_uint32_value(g->verbosity);
    break;

  case SMT2_KW_PRODUCE_UNSAT_ASSUMPTIONS:
    print_boolean_value(g->produce_unsat_assumptions);
    break;

  case SMT2_KW_PRODUCE_UNSAT_CORES:
    print_boolean_value(g->produce_unsat_cores);
    break;

  case SMT2_KW_EXPAND_DEFINITIONS:
  case SMT2_KW_INTERACTIVE_MODE:
  case SMT2_KW_PRODUCE_ASSERTIONS:
  case SMT2_KW_PRODUCE_PROOFS:
  case SMT2_KW_REPRODUCIBLE_RESOURCE_LIMIT:
    unsupported_option();
    break;

  default:
    // may be a Yices option
    if (is_yices_option(name, &yices_option)) {
      p = find_param(yices_option);
      if (p != PARAM_UNKNOWN) {
	assert(0 <= p && p < NUM_PARAMETERS);
	if (! yices_get_option(g, p)) {
	  unsupported_option();
	}
      } else {
	unsupported_option();
      }
    } else {
      unsupported_option();
    }
    break;
  }

  flush_out();
}


/*
 * Check whether smtlib_version is set and if so print it
 */
static void show_smtlib_version(const smt2_globals_t *g) {
  switch (g->smtlib_version) {
  case 2000:
    print_kw_symbol_pair(":smt-lib-version", "2.0");
    break;
    
  case 2500:
    print_kw_symbol_pair(":smt-lib-version", "2.5");
    break;

  default:
    print_kw_symbol_pair(":smt-lib-version", "unknown");
    break;
  }
}


/*
 * Get some info
 * - name = keyword
 */
void smt2_get_info(const char *name) {
  smt2_globals_t *g;
  smt2_keyword_t kw;
  uint32_t n;
  aval_t value;

  n = kwlen(name);
  kw = smt2_string_to_keyword(name, n);
  switch (kw) {
  case SMT2_KW_ALL_STATISTICS:
    show_statistics(&__smt2_globals);
    break;

  case SMT2_KW_ASSERTION_STACK_LEVELS:
    print_kw_uint64_pair(name, __smt2_globals.stack.levels);
    break;

  case SMT2_KW_AUTHORS:
    print_kw_string_pair(name, yices_authors);
    break;

  case SMT2_KW_ERROR_BEHAVIOR:
    print_kw_symbol_pair(name, error_behavior);
    break;

  case SMT2_KW_NAME:
    print_kw_string_pair(name, yices_name);
    break;

  case SMT2_KW_REASON_UNKNOWN:
    explain_unknown_status(&__smt2_globals);
    break;

  case SMT2_KW_VERSION:
    print_kw_string_pair(name, yices_version);
    break;

  case SMT2_KW_SMT_LIB_VERSION:
    show_smtlib_version(&__smt2_globals);
    break;

  default:
    g = &__smt2_globals;
    if (has_info(g, name, &value)) {
      print_kw_value_pair(g, name, value);
    } else {
      print_error("no info for %s", name);
    }
    break;
  }

  flush_out();
}



/*
 * Attempt to convert value to a parameter value:
 * - value is an attribute value (SMT2 style)
 * - if this can't be done, store PARAM_ERROR in param_val
 * - avalue can be negative here.
 */
static void aval2param_val(aval_t avalue, param_val_t *param_val) {
  smt2_globals_t *g;
  rational_t *rational;
  char* symbol;
  
  g = &__smt2_globals;

  if (avalue < 0) {
    param_val->tag = PARAM_VAL_ERROR;
    return;
  }

  switch (aval_tag(g->avtbl, avalue)) {    
  case ATTR_RATIONAL:
    rational = aval_rational(g->avtbl, avalue);
    param_val->tag = PARAM_VAL_RATIONAL;
    param_val->val.rational = rational;
    break;
    
  case ATTR_SYMBOL:
    symbol = aval_symbol(g->avtbl, avalue);
    // We use the SMT2 conventions here: True/False are capitalized
    // NO THEY ARE NOT
    if (strcmp(symbol, "true") == 0) {
      param_val->tag = PARAM_VAL_TRUE;
    } else if (strcmp(symbol, "false") == 0) {
      param_val->tag = PARAM_VAL_FALSE;
    } else {
      param_val->tag = PARAM_VAL_SYMBOL;
      param_val->val.symbol = symbol;
    }
    break;

  case ATTR_STRING:
  case ATTR_BV:
  case ATTR_LIST:
    param_val->tag = PARAM_VAL_ERROR;
    break;
    
  case ATTR_DELETED:
    freport_bug(g->err, "smt2_commands: attribute deleted");
    break;
  }
}

static void yices_set_option(smt2_globals_t *g, const char *param, const param_val_t *val) {
  bool tt;
  int32_t n;
  double x;
  branch_t b;
  ef_gen_option_t gen;
  char* reason;
  context_t *context;
  bool unsupported;   //keep track of those we punt on

  unsupported = false;  
  reason = NULL;
  
  switch (find_param(param)) {
  case PARAM_VAR_ELIM:
    if (param_val_to_bool(param, val, &tt, &reason)) {
      g->ctx_parameters.var_elim = tt;
      context = g->ctx;
      if (context != NULL) {
	if (tt) {
	  enable_variable_elimination(context);
	} else {
	  disable_variable_elimination(context);
	}
      }
    }
    break;

  case PARAM_ARITH_ELIM:
    if (param_val_to_bool(param, val, &tt, &reason)) {
      g->ctx_parameters.arith_elim = tt;
      context = g->ctx;
      if (context != NULL) {
	if (tt) {
	  enable_arith_elimination(context);
	} else {
	  disable_arith_elimination(context);
	}
      }
    }
    break;

  case PARAM_BVARITH_ELIM:
    if (param_val_to_bool(param, val, &tt, &reason)) {
      g->ctx_parameters.bvarith_elim = tt;
      context = g->ctx;
      if (context != NULL) {
	if (tt) {
	  enable_bvarith_elimination(context);
	} else {
	  disable_bvarith_elimination(context);
	}
      }
    }
    break;

  case PARAM_FLATTEN:
    if (param_val_to_bool(param, val, &tt, &reason)) {
      g->ctx_parameters.flatten_or = tt;
      context = g->ctx;
      if (context != NULL) {
	if (tt) {
	  enable_diseq_and_or_flattening(context);
	} else {
	  disable_diseq_and_or_flattening(context);
	}
      }
    }
    break;

  case PARAM_LEARN_EQ:
    if (param_val_to_bool(param, val, &tt, &reason)) {
      g->ctx_parameters.eq_abstraction = tt;
      context = g->ctx;
      if (context != NULL) {
	if (tt) {
	  enable_eq_abstraction(context);
	} else {
	  disable_eq_abstraction(context);
	}
      }
    }
    break;

  case PARAM_KEEP_ITE:
    if (param_val_to_bool(param, val, &tt, &reason)) {
      g->ctx_parameters.keep_ite = tt;
      context = g->ctx;
      if (context != NULL) {
	if (tt) {
	  enable_keep_ite(context);
	} else {
	  disable_keep_ite(context);
	}
      }
    }
    break;

  case PARAM_FAST_RESTARTS:
    if (param_val_to_bool(param, val, &tt, &reason)) {
      g->parameters.fast_restart = tt;
    }
    break;

  case PARAM_C_THRESHOLD:
    if (param_val_to_pos32(param, val, &n, &reason)) {
      g->parameters.c_threshold = n;
    }
    break;

  case PARAM_C_FACTOR:
    if (param_val_to_factor(param, val, &x, &reason)) {
      g->parameters.c_factor = x;
    }
    break;

  case PARAM_D_THRESHOLD:
    if (param_val_to_pos32(param, val, &n, &reason)) {
      g->parameters.d_threshold = n;
    }
    break;

  case PARAM_D_FACTOR:
    if (param_val_to_factor(param, val, &x, &reason)) {
      g->parameters.d_factor = x;
    }
    break;

  case PARAM_R_THRESHOLD:
    if (param_val_to_pos32(param, val, &n, &reason)) {
      g->parameters.r_threshold = n;
    }
    break;

  case PARAM_R_FRACTION:
    if (param_val_to_ratio(param, val, &x, &reason)) {
      g->parameters.r_fraction = x;
    }
    break;

  case PARAM_R_FACTOR:
    if (param_val_to_factor(param, val, &x, &reason)) {
      g->parameters.r_factor = x;
    }
    break;

  case PARAM_VAR_DECAY:
    if (param_val_to_ratio(param, val, &x, &reason)) {
      g->parameters.var_decay = x;
    }
    break;

  case PARAM_RANDOMNESS:
    if (param_val_to_ratio(param, val, &x, &reason)) {
      g->parameters.randomness = x;
    }
    break;

  case PARAM_RANDOM_SEED:
    if (param_val_to_int32(param, val, &n, &reason)) {
      g->parameters.random_seed = (uint32_t) n;
    }
    break;

  case PARAM_BRANCHING:
    if (param_val_to_branching(param, val, &b, &reason)) {
      g->parameters.branching = b;
    }
    break;

  case PARAM_CLAUSE_DECAY:
    if (param_val_to_ratio(param, val, &x, &reason)) {
      g->parameters.clause_decay = x;
    }
    break;

  case PARAM_CACHE_TCLAUSES:
    if (param_val_to_bool(param, val, &tt, &reason)) {
      g->parameters.cache_tclauses = tt;
    }
    break;

  case PARAM_TCLAUSE_SIZE:
    if (param_val_to_pos32(param, val, &n, &reason)) {
      g->parameters.tclause_size = n;
    }
    break;

  case PARAM_DYN_ACK:
    if (param_val_to_bool(param, val, &tt, &reason)) {
      g->parameters.use_dyn_ack = tt;
    }
    break;

  case PARAM_DYN_BOOL_ACK:
    if (param_val_to_bool(param, val, &tt, &reason)) {
      g->parameters.use_bool_dyn_ack = tt;
    }
    break;

  case PARAM_OPTIMISTIC_FCHECK:
    if (param_val_to_bool(param, val, &tt, &reason)) {
      g->parameters.use_optimistic_fcheck = tt;
    }
    break;

  case PARAM_MAX_ACK:
    if (param_val_to_pos32(param, val, &n, &reason)) {
      g->parameters.max_ackermann = n;
    }
    break;

  case PARAM_MAX_BOOL_ACK:
    if (param_val_to_pos32(param, val, &n, &reason)) {
      g->parameters.max_boolackermann = n;
    }
    break;

  case PARAM_AUX_EQ_QUOTA:
    if (param_val_to_pos32(param, val, &n, &reason)) {
      g->parameters.aux_eq_quota = n;
    }
    break;

  case PARAM_AUX_EQ_RATIO:
    if (param_val_to_posfloat(param, val, &x, &reason)) {
      g->parameters.aux_eq_ratio = x;
    }
    break;

  case PARAM_DYN_ACK_THRESHOLD:
    if (param_val_to_pos16(param, val, &n, &reason)) {
      g->parameters.dyn_ack_threshold = (uint16_t) n;
    }
    break;

  case PARAM_DYN_BOOL_ACK_THRESHOLD:
    if (param_val_to_pos16(param, val, &n, &reason)) {
      g->parameters.dyn_bool_ack_threshold = (uint16_t) n;
    }
    break;

  case PARAM_MAX_INTERFACE_EQS:
    if (param_val_to_pos32(param, val, &n, &reason)) {
      g->parameters.max_interface_eqs = n;
    }
    break;

  case PARAM_EAGER_LEMMAS:
    if (param_val_to_bool(param, val, &tt, &reason)) {
      g->ctx_parameters.splx_eager_lemmas = tt;
      context = g->ctx;
      if (context != NULL) {
	if (tt) {
	  enable_splx_eager_lemmas(context);
	} else {
	  disable_splx_eager_lemmas(context);
	}
      }
    }
    break;

  case PARAM_SIMPLEX_PROP:
    if (param_val_to_bool(param, val, &tt, &reason)) {
      g->parameters.use_simplex_prop = tt;
    }
    break;

  case PARAM_SIMPLEX_ADJUST:
    if (param_val_to_bool(param, val, &tt, &reason)) {
      g->parameters.adjust_simplex_model = tt;
    }
    break;

  case PARAM_PROP_THRESHOLD:
    if (param_val_to_nonneg32(param, val, &n, &reason)) {
      g->parameters.max_prop_row_size = n;
    }
    break;

  case PARAM_BLAND_THRESHOLD:
    if (param_val_to_pos32(param, val, &n, &reason)) {
      g->parameters.bland_threshold = n;
    }
    break;

  case PARAM_ICHECK:
    if (param_val_to_bool(param, val, &tt, &reason)) {
      g->ctx_parameters. splx_periodic_icheck = tt;
      context = g->ctx;
      if (context != NULL) {
	if (tt) {
	  enable_splx_periodic_icheck(context);
	} else {
	  disable_splx_periodic_icheck(context);
	}
      }
    }
    break;

  case PARAM_ICHECK_PERIOD:
    if (param_val_to_pos32(param, val, &n, &reason)) {
      g->parameters.integer_check_period = n;
    }
    break;

  case PARAM_MAX_UPDATE_CONFLICTS:
    if (param_val_to_pos32(param, val, &n, &reason)) {
      g->parameters.max_update_conflicts = n;
    }
    break;

  case PARAM_MAX_EXTENSIONALITY:
    if (param_val_to_pos32(param, val, &n, &reason)) {
      g->parameters.max_extensionality = n;
    }
    break;

  case PARAM_EF_FLATTEN_IFF:
    if (param_val_to_bool(param, val, &tt, &reason)) {
      g->ef_client.ef_parameters.flatten_iff = tt;
    }
    break;

  case PARAM_EF_FLATTEN_ITE:
    if (param_val_to_bool(param, val, &tt, &reason)) {
      g->ef_client.ef_parameters.flatten_ite = tt;
    }
    break;

  case PARAM_EF_GEN_MODE:
    if (param_val_to_genmode(param, val, &gen, &reason)) {
      g->ef_client.ef_parameters.gen_mode = gen;
    }
    break;

  case PARAM_EF_MAX_SAMPLES:
    if (param_val_to_nonneg32(param, val, &n, &reason)) {
      g->ef_client.ef_parameters.max_samples = n;
    }
    break;

  case PARAM_EF_MAX_ITERS:
    if (param_val_to_pos32(param, val, &n, &reason)) {
      g->ef_client.ef_parameters.max_iters = n;
    }
    break;

  case PARAM_MCSAT_NRA_MGCD:
    if (param_val_to_bool(param, val, &tt, &reason)) {
      g->mcsat_options.nra_mgcd = tt;
    }
    break;

  case PARAM_MCSAT_NRA_NLSAT:
    if (param_val_to_bool(param, val, &tt, &reason)) {
      g->mcsat_options.nra_nlsat = tt;
    }
    break;

  case PARAM_MCSAT_NRA_BOUND:
    if (param_val_to_bool(param, val, &tt, &reason)) {
      g->mcsat_options.nra_bound = tt;
    }
    break;

  case PARAM_MCSAT_NRA_BOUND_MIN:
    if (param_val_to_pos32(param, val, &n, &reason)) {
      g->mcsat_options.nra_bound_min = n;
    }
    break;

  case PARAM_MCSAT_NRA_BOUND_MAX:
    if (param_val_to_pos32(param, val, &n, &reason)) {
      g->mcsat_options.nra_bound_max = n;
    }
    break;

  case PARAM_UNKNOWN:
  default:
    unsupported = true;
    break;
  }

  if (unsupported) {
    unsupported_option();
    flush_out();
  } else if (reason != NULL) {
    print_error("in (set-option "YICES_SMT2_PREFIX"%s ...): %s", param, reason);
  } else {
    report_success();
  }
}




/*
 * Set an option:
 * - name = option name (keyword)
 * - value = value (either stored in:
 * 
 *  the parameters struct
 *  the ef_parametrs struct, or
 *  the attribute_value table)
 *
 * SMT2 allows the syntax (set-option :keyword). In such a case,
 * this function is called with value = NULL_VALUE (i.e., -1).
 */
void smt2_set_option(const char *name, aval_t value) {
  smt2_globals_t *g;
  smt2_keyword_t kw;
  uint32_t n;
  const char* yices_option;
  param_val_t param_val;
  
  g = &__smt2_globals;

  n = kwlen(name);
  kw = smt2_string_to_keyword(name, n);

  switch (kw) {
  case SMT2_KW_DIAGNOSTIC_OUTPUT:
    // required
    set_error_file(g, name, value);
    break;

  case SMT2_KW_GLOBAL_DECLARATIONS:
    if (option_can_be_set(name)) {
      set_boolean_option(g, name, value, &g->global_decls);
    }
    break;

  case SMT2_KW_PRINT_SUCCESS:
    // required
    set_boolean_option(g, name, value, &g->print_success);
    break;

  case SMT2_KW_PRODUCE_ASSIGNMENTS:
    // optional: if true, get-assignment can be used
    if (option_can_be_set(name)) {
      set_boolean_option(g, name, value, &g->produce_assignments);
    }
    break;

  case SMT2_KW_PRODUCE_MODELS:
    // optional: if true, get-value can be used
    if (option_can_be_set(name)) {
      set_boolean_option(g, name, value, &g->produce_models);
    }
    break;

  case SMT2_KW_RANDOM_SEED:
    // optional
    set_uint32_option(g, name, value, &g->random_seed);
    break;

  case SMT2_KW_REGULAR_OUTPUT:
    // required
    set_output_file(g, name, value);
    break;

  case SMT2_KW_VERBOSITY:
    // optional
    set_verbosity(g, name, value);
    break;

  case SMT2_KW_PRODUCE_UNSAT_ASSUMPTIONS:
    // optional: if true, get-unsat-assumptions can be used
    if (option_can_be_set(name)) {
      set_unsat_assumption_option(g, name, value);
    }
    break;

  case SMT2_KW_PRODUCE_UNSAT_CORES:
    // optional: if true,  get-unsat-cores can be used
    if (option_can_be_set(name)) {
      set_unsat_core_option(g, name, value);
    }
    break;

  case SMT2_KW_EXPAND_DEFINITIONS:
  case SMT2_KW_INTERACTIVE_MODE:
  case SMT2_KW_PRODUCE_ASSERTIONS:
  case SMT2_KW_PRODUCE_PROOFS:
  case SMT2_KW_REPRODUCIBLE_RESOURCE_LIMIT:
    unsupported_option();
    flush_out();
    break;

  default:
    // may be a Yices option
    if (is_yices_option(name, &yices_option)) {
      aval2param_val(value, &param_val);
      yices_set_option(g, yices_option, &param_val);
    } else {
      unsupported_option();
      flush_out();
    }
    break;
  }
}


/*
 * Set some info field
 * - same conventions as set_option
 */
void smt2_set_info(const char *name, aval_t value) {
  smt2_globals_t *g;
  smt2_keyword_t kw;
  uint32_t n, version;

  g = &__smt2_globals;

  n = kwlen(name);
  kw = smt2_string_to_keyword(name, n);

  switch (kw) {
  case SMT2_KW_ALL_STATISTICS:
  case SMT2_KW_ASSERTION_STACK_LEVELS:
  case SMT2_KW_AUTHORS:
  case SMT2_KW_ERROR_BEHAVIOR:
  case SMT2_KW_NAME:
  case SMT2_KW_REASON_UNKNOWN:
  case SMT2_KW_VERSION:
    print_error("can't overwrite %s", name);
    break;

  case SMT2_KW_SMT_LIB_VERSION:
    // quick hack to switch parser if 2.5 is selected
    if (g->smtlib_version != 0) {
      print_error("can't set :smt-lib-version twice");
    } else if (aval_is_known_version(g->avtbl, value, &version)) {
      assert(version == 2000 || version == 2500 || version == 2600);
      g->smtlib_version = version;
      if (version >= 2500) {
	smt2_lexer_activate_two_dot_five();
      }
      report_success();
    } else {
      print_error("unsupported :smt-lib-version");
    }
    break;

  default:
    add_info(g, name, value);
    report_success();
    break;
  }
}


/*
 * Set the logic:
 * - name = logic name (using the SMT-LIB conventions)
 */
void smt2_set_logic(const char *name) {
  smt_logic_t code;
  context_arch_t arch;

  if (__smt2_globals.logic_code != SMT_UNKNOWN) {
    print_error("the logic is already set");
    return;
  }

  code = smt_logic_code(name);
  if (code == SMT_UNKNOWN) {
    print_error("unknown logic: %s", name);
    return;
  }

  if (logic_is_supported_by_ef(code)) {
    __smt2_globals.efmode = true;
    arch = ef_arch_for_logic(code);
  } else if (logic_is_supported(code)) {
    __smt2_globals.efmode = false;
    arch = arch_for_logic(code);
  } else {
    print_error("logic %s is not supported", name);
    return;
  }

  if (! logic_is_official(code)) {
    trace_printf(__smt2_globals.tracer, 2, "(Warning: logic %s is not an official SMT-LIB logic)\n", name);
  }

  // if mcsat was requested, check whether the logic is supported by the MCSAT solver
  if (__smt2_globals.mcsat && !logic_is_supported_by_mcsat(code)) {
    print_error("logic %s is not supported by the mscat solver", name);
    return;
  }

  // in efmode : can't use the mcsat solver and must not be incremental
  if (__smt2_globals.efmode) {
    if (__smt2_globals.mcsat) {
      print_error("the mcsat solver does not support quantifiers");
      return;
    }
    if (! __smt2_globals.benchmark_mode) {
      print_error("the exists/forall solver does not work in incremental mode");
      return;
    }
    if (__smt2_globals.produce_unsat_cores || __smt2_globals.produce_unsat_assumptions) {
      print_error("the exists/forall solver does not support unsat cores");
      return;
    }
  }

  // if unsat cores or unsat assumptions are requested, we can't use the mcsat solver
  if (__smt2_globals.produce_unsat_cores || __smt2_globals.produce_unsat_assumptions) {
    if (__smt2_globals.mcsat) {
      print_error("the mcsat solver does not support unsat cores");
      return;
    }
    if (arch == CTX_ARCH_MCSAT) {
      print_error("unsat cores are not supported in logic %s", name);
      return;
    }
  }

  smt2_lexer_activate_logic(code);
  __smt2_globals.logic_code = code;
  __smt2_globals.logic_name = clone_string(name);
  string_incref(__smt2_globals.logic_name);

  /*
   * In incremental mode: initialize the context
   */
  if (! __smt2_globals.benchmark_mode) {
    init_smt2_context(&__smt2_globals);
    init_search_parameters(&__smt2_globals);
    save_ctx_params(&__smt2_globals.ctx_parameters, __smt2_globals.ctx);
  } else {
    // in benchmark mode (or exists/forall) set the parameters to defaults for the logic
    // the context is not initialized yet
    default_ctx_params(&__smt2_globals.ctx_parameters, code, arch, CTX_MODE_ONECHECK);
    yices_set_default_params(&__smt2_globals.parameters, code, arch, CTX_MODE_ONECHECK);
  }

  report_success();
}




/*
 * Push
 * - n = number of scopes to push
 * - if n = 0, nothing should be done
 */
void smt2_push(uint32_t n) {
  smt2_globals_t *g;

  __smt2_globals.stats.num_push ++;
  __smt2_globals.stats.num_commands ++;
  tprint_calls("push", __smt2_globals.stats.num_push);

  if (check_logic()) {
    g = &__smt2_globals;
    if (g->benchmark_mode) {
      print_error("push is not allowed in non-incremental mode");
    } else {
      if (n > 0) {
	/*
	 * NOTE: g->stacks.levels is 64 bits and MAX_SMT2_STACK_SIZE
	 * is less than 32bits so smt2_stack_push can't cause a
	 * numerical overflow.
	 */
	 smt2_stack_push(&g->stack, n, g->term_names.top, g->type_names.top, g->macro_names.top,
			 g->named_bools.top, g->named_asserts.top);
	 ctx_push(g);
	 check_stack(g);
      }
      report_success();
    }
  }
}


/*
 * Pop:
 * - n = number of scopes to remove
 * - if n = 0 nothing should be done
 * - if n > total number of scopes then an error should be printed
 *   and nothing done
 */
void smt2_pop(uint32_t n) {
  smt2_globals_t *g;
  smt2_push_rec_t *r;
  uint32_t m;

  g = &__smt2_globals;

  g->stats.num_pop ++;
  g->stats.num_commands ++;
  
  tprint_calls("pop", g->stats.num_pop);

  if (check_logic()) {
    if (g->benchmark_mode) {
      print_error("pop is not allowed in non-incremental mode");
    } else if (n == 0) {
      // do nothing
      report_success();
    } else {
      if (n > g->stack.levels) {
	if (g->stack.levels > 1) {
	  print_error("can't pop more than %"PRIu64" levels", g->stack.levels);
	} else if (g->stack.levels > 0) {
	  print_error("can't pop more than one level");
	} else {
	  print_error("pop not allowed at the bottom level");
	}
      } else {
	m = 0; // number of levels removed
	do {
	  r = smt2_stack_top(&g->stack);
	  m += r->multiplicity;

	  // remove declarations: this has no effect if g->global_decls is true
	  smt2_pop_term_names(&g->term_names, r->term_decls);
	  smt2_pop_type_names(&g->type_names, r->type_decls);
	  smt2_pop_macro_names(&g->macro_names, r->macro_decls);

	  // remove the named booleans and named assertions
	  pop_named_terms(&g->named_bools, r->named_bools);
	  pop_named_terms(&g->named_asserts, r->named_asserts);

	  // pop on g->ctx
	  ctx_pop(g);
	  smt2_stack_pop(&g->stack);
	} while (n > m);

	if (n < m) {
	  // push (m - n)
	  smt2_stack_push(&g->stack, m - n, g->term_names.top, g->type_names.top, g->macro_names.top,
			  g->named_bools.top, g->named_asserts.top);
	  ctx_push(g);
	}

	check_stack(g);

	// call the garbage collector
	if (g->term_names.deletions > 1000) {
	  yices_garbage_collect(NULL, 0, NULL, 0, true);
	  g->term_names.deletions = 0;
	}

	report_success();
      }
    }
  }
}


/*
 * Assert one formula t
 * - special is true if t is a :named assertion
 */
void smt2_assert(term_t t, bool special) {
  smt2_globals_t *g;

  g = &__smt2_globals;

  g->stats.num_assert ++;
  g->stats.num_commands ++;
  tprint_calls("assert", g->stats.num_assert);

  if (check_logic()) {
    if (yices_term_is_bool(t)) {
      if (g->benchmark_mode) {
	/*
	 * NOT INCREMENTAL
	 */
	if (g->efmode && g->ef_client.efdone) {
	  print_error("more assertions are not allowed after solving");
	} else if (g->frozen) {
	  print_error("assertions are not allowed after (check-sat) in non-incremental mode");
	} else {
	  /*
           * if produce unsat core is set and t is special,
	   * we just skip it. The term is stored in the named_asserts table
	   * and will be treated as an assumption when check-sat is called.
	   */
	  if (!special || !g->produce_unsat_cores) {
	    add_delayed_assertion(g, t);
	  } else {
	    trace_printf(g->tracer, 20, "(skipping named assertion)\n");
	  }
	  report_success();
	}

      } else {
	/*
	 * INCREMENTAL
	 */
	cleanup_context(g);
	if (!special || !g->produce_unsat_cores) {
	  add_assertion(g, t);
	} else {
	  trace_printf(g->tracer, 20, "(skipping named assertion)\n");
	  report_success();
	}
      }
    } else {
      // not a Boolean term
      print_error("type error in assert: Boolean term required");
    }
  }
}


/*
 * Check satisfiability of the current set of assertions
 */
void smt2_check_sat(void) {
  __smt2_globals.stats.num_check_sat ++;
  __smt2_globals.stats.num_commands ++;
  tprint_calls("check-sat", __smt2_globals.stats.num_check_sat);

  if (check_logic()) {
    if (__smt2_globals.benchmark_mode) {
      /*
       * Non incremental
       */
      if (__smt2_globals.efmode) {
	efsolve_cmd(&__smt2_globals);	
      } else if (__smt2_globals.frozen) {
	print_error("multiple calls to (check-sat) are not allowed in non-incremental mode");
      } else if (__smt2_globals.produce_unsat_cores) {
	delayed_assertions_unsat_core(&__smt2_globals);
      } else {
	//	show_delayed_assertions(&__smt2_globals);
	check_delayed_assertions(&__smt2_globals);
      }
    } else {
      /*
       * Incremental
       */
      if (__smt2_globals.produce_unsat_cores) {
	ctx_unsat_core(&__smt2_globals);
      } else {
	ctx_check_sat(&__smt2_globals);
      }
    }
  }
}


/*
 * Check whether the logic requires mcsat or the mcsat flag is set.
 * In either case, check_sat_assuming is not supported.
 */
static bool mcsat_is_required(smt2_globals_t *g) {
  assert(g->logic_code != SMT_UNKNOWN);
  return g->mcsat || arch_for_logic(g->logic_code) == CTX_ARCH_MCSAT;
}

/*
 * Check sat with assumptions:
 * - n = number of assumptions
 * - a = array of assumptions
 * Each assumption is represented as a signed symbol,
 * i.e., a pair symbol name/polarity.
 */
void smt2_check_sat_assuming(uint32_t n, signed_symbol_t *a) {
  __smt2_globals.stats.num_check_sat_assuming ++;
  __smt2_globals.stats.num_commands ++;
  tprint_calls("check-sat-assuming", __smt2_globals.stats.num_check_sat_assuming);

  if (check_logic()) {
    if (mcsat_is_required(&__smt2_globals)) {
      print_error("check-sat-assuming is not supported in logic %s", __smt2_globals.logic_name);
    } else if (__smt2_globals.benchmark_mode) {
      if (__smt2_globals.efmode) {
	print_error("the exists/forall solver does not support check-sat with assumptions");
      } else if (__smt2_globals.frozen) {
	print_error("multiple calls to (check-sat) are not allowed in non-incremental mode");
      } else {
	check_delayed_assertions_assuming(&__smt2_globals, n, a);
      }
    } else {
      ctx_check_sat_assuming(&__smt2_globals, n, a);
    }
  }
}

/*
 * Declare a new sort:
 * - name = sort name
 * - arity = arity
 *
 * If arity is 0, this defines a new uninterpreted type.
 * Otherwise, this defines a new type constructor.
 */
void smt2_declare_sort(const char *name, uint32_t arity) {
  type_t tau;
  int32_t macro;

  __smt2_globals.stats.num_declare_sort ++;
  __smt2_globals.stats.num_commands ++;
  tprint_calls("declare-sort", __smt2_globals.stats.num_declare_sort);

  if (check_logic()) {
    if (arity == 0) {
      tau = yices_new_uninterpreted_type();
      yices_set_type_name(tau, name);
      save_type_name(&__smt2_globals, name);
      report_success();
    } else {
      macro = yices_type_constructor(name, arity);
      if (macro < 0) {
	print_yices_error(true);
      } else {
	save_macro_name(&__smt2_globals, name);
	report_success();
      }
    }
  }

}


/*
 * Define a new type macro
 * - name = macro name
 * - n = number of variables
 * - var = array of type variables
 * - body = type expressions
 */
void smt2_define_sort(const char *name, uint32_t n, type_t *var, type_t body) {
  int32_t macro;

  __smt2_globals.stats.num_define_sort ++;
  __smt2_globals.stats.num_commands ++;
  tprint_calls("define-sort", __smt2_globals.stats.num_define_sort);

  if (check_logic()) {
    if (n == 0) {
      yices_set_type_name(body, name);
      save_type_name(&__smt2_globals, name);
      report_success();
    } else {
      macro = yices_type_macro(name, n, var, body);
      if (macro < 0) {
	print_yices_error(true);
      } else {
	save_macro_name(&__smt2_globals, name);
	report_success();
      }
    }
  }
}


/*
 * Declare a new uninterpreted function symbol
 * - name = function name
 * - n = arity + 1
 * - tau = array of n types
 *
 * If n = 1, this creates an uninterpreted constant of type tau[0]
 * Otherwise, this creates an uninterpreted function of type
 * tau[0] x ... x tau[n-1] to tau[n]
 */
void smt2_declare_fun(const char *name, uint32_t n, type_t *tau) {
  term_t t;
  type_t sigma;

  assert(n > 0);

  __smt2_globals.stats.num_declare_fun ++;
  __smt2_globals.stats.num_commands ++;
  tprint_calls("declare-fun", __smt2_globals.stats.num_declare_fun);

  if (check_logic()) {
    n --;
    sigma = tau[n]; // range
    if (n > 0) {
      sigma = yices_function_type(n, tau, sigma);
    }
    assert(sigma != NULL_TYPE);

    t = yices_new_uninterpreted_term(sigma);
    assert(t != NULL_TERM);
    yices_set_term_name(t, name);
    save_term_name(&__smt2_globals, name);

    report_success();
  }
}


/*
 * Define a function
 * - name = function name
 * - n = arity
 * - var = array of n term variables
 * - body = term
 * - tau = expected type of body
 *
 * If n = 0, this is the same as (define <name> :: <type> <body> )
 * Otherwise, a lambda term is created.
 */
void smt2_define_fun(const char *name, uint32_t n, term_t *var, term_t body, type_t tau) {
  term_t t;

  __smt2_globals.stats.num_define_fun ++;
  __smt2_globals.stats.num_commands ++;
  tprint_calls("define-fun", __smt2_globals.stats.num_define_fun);

  if (check_logic()) {
    if (! yices_check_term_type(body, tau)) {
      // ? print a better error message?
      print_yices_error(true);
      return;
    }

    /*
     * because of the annoying :named annotation
     * the name could be assigned now (even though
     * it was not when (define name ...)) was processed
     */
    if (yices_get_term_by_name(name) != NULL_TERM) {
      if (symbol_needs_quotes(name)) {
	print_error("Invalid definition: can't (define |%s| ...) and use |%s| in a :named annotation",
		    name, name);
      } else {
	print_error("Invalid definition: can't (define %s ...) and use %s in a :named annotation",
		    name, name);
      }
      return;
    }

    t = body;
    if (n > 0) {
      t = yices_lambda(n, var, t);
      if (t < 0) {
	print_yices_error(true);
	return;
      }
    }
    yices_set_term_name(t, name);
    save_term_name(&__smt2_globals, name);

    report_success();
  }
}


/*
 * Show the model if any
 */
void smt2_get_model(void) {
  yices_pp_t printer;
  model_t *mdl;

  if (check_logic()) {
    if (__smt2_globals.efmode) {
      mdl = get_ef_model(&__smt2_globals);
    } else {      
      mdl = get_model(&__smt2_globals);
    }
    if (mdl == NULL) return;

    init_pretty_printer(&printer, &__smt2_globals);
    smt2_pp_full_model(&printer, mdl);
    delete_yices_pp(&printer, true);
  }
}

/*
 * Print s on the output channel
 */
void smt2_echo(const char *s) {
  print_out("%s\n", s);
  flush_out();
}


/*
 * Reset all assertions
 * - delete all assertions, terms, types, and declarations
 * - the standard allows (reset-assertions) even if no logic is set.
 * - in the latter case, we do nothing and report success. There's no
 *   initialized context until the logic is set.
 */
void smt2_reset_assertions(void) {
  smt2_globals_t *g;

  g = &__smt2_globals;
  if (g->benchmark_mode) {
    print_error("reset-assertions is not allowed in non-incremental mode");
  } else {
    if (g->logic_code !=  SMT_UNKNOWN) {
      /*
       * Reset context, model and internal stacks
       * + all auxiliary vectors
       *
       * Keep options + logic_name + output/diagnostic channels
       * + info_table and attribute table.
       */
      g->pushes_after_unsat = 0;

      assert(g->ctx != NULL);
      yices_free_context(g->ctx);
      g->ctx = NULL;

      if (g->model != NULL) {
	yices_free_model(g->model);
	g->model = NULL;
      }

      reset_smt2_stack(&g->stack);

      /*
       * If global_declations is set, then the name stacks
       * and the named_bools stack are empty. The reset
       * functions do nothing.
       *
       * We remove the named_assertions whether or not
       * global_declarations is set.
       */
      reset_smt2_name_stack(&g->term_names);
      reset_smt2_name_stack(&g->type_names);
      reset_smt2_name_stack(&g->macro_names);

      reset_named_term_stack(&g->named_bools);
      reset_named_term_stack(&g->named_asserts);

      if (g->unsat_core != NULL) {
	free_assumptions(g->unsat_core);
	g->unsat_core = NULL;
      }
      if (g->unsat_assumptions != NULL) {
	free_assumptions(g->unsat_assumptions);
	g->unsat_assumptions = NULL;
      }

      reset_etk_queue(&g->token_queue);
      ivector_reset(&g->token_slices);
      ivector_reset(&g->val_vector);

      /*
       * Reset the internal name tables, unless global_decls is set
       */
      if (!g->global_decls) {
	yices_reset_tables();
      }

      // build a fresh empty context
      init_smt2_context(g);
    }

    report_success();
  }
}


/*
 * Full reset: to be done
 */
void smt2_reset_all(void) {
  bool benchmark, print_success;
  uint32_t timeout, verbosity;

  benchmark = __smt2_globals.benchmark_mode;
  timeout = __smt2_globals.timeout;
  print_success = __smt2_globals.print_success;
  verbosity = __smt2_globals.verbosity;

  delete_smt2_globals(&__smt2_globals);
  delete_attr_vtbl(&avtbl); // must be done last
  yices_reset_tables();
  init_smt2(benchmark, timeout, print_success);
  smt2_set_verbosity(verbosity);
  smt2_lexer_reset_logic();

  report_success();
}


/*
 * ATTRIBUTES
 */

/*
 * Add a :named attribute to term t
 * - t is a ground term
 * - name is a free term symbol
 * - op = enclosing operator of (! t :named name ..)
 * - for a named assertion, op is SMT2_ASSERT
 */
void smt2_add_name(int32_t op, term_t t, const char *name) {
  char *clone;

  // add the mapping name --> t
  yices_set_term_name(t, name);
  save_term_name(&__smt2_globals, name);

  // special processing for Boolean terms
  if (yices_term_is_bool(t)) {
    // named booleans (for get-assignment)
    clone = clone_string(name);
    push_named_term(&__smt2_globals.named_bools, t, clone);

    // named assertions (for unsat cores)
    if (op == SMT2_ASSERT && __smt2_globals.produce_unsat_cores) {
      clone = clone_string(name);
      push_named_term(&__smt2_globals.named_asserts, t, clone);
    }
  }
}



/*
 * Add a :pattern attribute to term t
 * - the pattern is an array p of n terms
 * - op = enclosing operator of (! t :pattern ....)
 * - for a quantified term, op is either MK_EXISTS or MK_FORALL
 */
void smt2_add_pattern(int32_t op, term_t t, term_t *p, uint32_t n) {
  // TBD
}

/*
 * Enables the mcsat solver.
 */
void smt2_enable_mcsat(void) {
  __smt2_globals.mcsat = true;
}<|MERGE_RESOLUTION|>--- conflicted
+++ resolved
@@ -2776,13 +2776,8 @@
       g->parameters.random_seed = g->random_seed;
     }
 
-<<<<<<< HEAD
-    if (true && g->logic_code == QF_BV) {
-      status = check_with_delegate(g->ctx);
-=======
     if (g->delegate != NULL && g->logic_code == QF_BV) {
       status = check_with_delegate(g->ctx, g->delegate);
->>>>>>> c541adf8
     } else {
       status = check_sat_with_timeout(g, &g->parameters);
     }
