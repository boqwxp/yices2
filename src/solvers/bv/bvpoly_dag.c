--- conflicted
+++ resolved
@@ -217,9 +217,6 @@
   init_pp_buffer(&dag->pp_aux, 10);
   init_bvpoly_buffer(&dag->poly_buffer);
   init_ivector(&dag->buffer, 10);
-  init_ivector(&dag->sum_buffer, 10);
-  init_int_queue(&dag->node_queue, 0);
-  init_int_queue(&dag->flip_queue, 0);
 }
 
 
@@ -357,9 +354,6 @@
   delete_pp_buffer(&dag->pp_aux);
   delete_bvpoly_buffer(&dag->poly_buffer);
   delete_ivector(&dag->buffer);
-  delete_ivector(&dag->sum_buffer);
-  delete_int_queue(&dag->node_queue);
-  delete_int_queue(&dag->flip_queue);
 }
 
 
@@ -400,10 +394,9 @@
   pp_buffer_reset(&dag->pp_aux);
   reset_bvpoly_buffer(&dag->poly_buffer, 32); // any positive bit-size would do
   ivector_reset(&dag->buffer);
-  ivector_reset(&dag->sum_buffer);
-  int_queue_reset(&dag->node_queue);
-  int_queue_reset(&dag->flip_queue);
-}
+}
+
+
 
 
 
@@ -593,6 +586,7 @@
   assert(d->len >= 2);
   return d->len == 2 && bvc_dag_occ_is_leaf(dag, d->sum[0]) && bvc_dag_occ_is_leaf(dag, d->sum[1]);
 }
+
 
 static bool node_is_elementary(bvc_dag_t *dag, bvnode_t i) {
   bvc_header_t *d;
@@ -771,7 +765,7 @@
   d->header.tag = BVC_CONSTANT;
   d->header.bitsize = bitsize;
   d->value.w = c;
-
+  
   q = bvc_dag_add_node(dag, &d->header);
 
   // elementary node
@@ -1306,14 +1300,75 @@
   return bvc_dag_mk_sum(p->dag, p->noccs, p->len, p->bitsize);
 }
 
+
+/*
+ * Hash-consing objects
+ */
+static bvc_leaf_hobj_t bvc_leaf_hobj = {
+  { (hobj_hash_t) hash_bvc_leaf_hobj, (hobj_eq_t) eq_bvc_leaf_hobj,
+    (hobj_build_t) build_bvc_leaf_hobj },
+  NULL, 0, 0
+};
+
+static bvc_zero_hobj_t bvc_zero_hobj = {
+  { (hobj_hash_t) hash_bvc_zero_hobj, (hobj_eq_t) eq_bvc_zero_hobj,
+    (hobj_build_t) build_bvc_zero_hobj },
+  NULL, 0
+};
+
+static bvc_const64_hobj_t bvc_const64_hobj = {
+  { (hobj_hash_t) hash_bvc_const64_hobj, (hobj_eq_t) eq_bvc_const64_hobj,
+    (hobj_build_t) build_bvc_const64_hobj },
+  NULL, 0, 0
+};
+
+static bvc_const_hobj_t bvc_const_hobj = {
+  { (hobj_hash_t) hash_bvc_const_hobj, (hobj_eq_t) eq_bvc_const_hobj,
+    (hobj_build_t) build_bvc_const_hobj },
+  NULL, NULL, 0
+};
+
+static bvc64_hobj_t bvc_offset64_hobj = {
+  { (hobj_hash_t) hash_bvc_offset64_hobj, (hobj_eq_t) eq_bvc_offset64_hobj,
+    (hobj_build_t) build_bvc_offset64_hobj },
+  NULL, 0, 0, 0
+};
+
+static bvc_hobj_t bvc_offset_hobj = {
+  { (hobj_hash_t) hash_bvc_offset_hobj, (hobj_eq_t) eq_bvc_offset_hobj,
+    (hobj_build_t) build_bvc_offset_hobj },
+  NULL, NULL, 0, 0
+};
+
+static bvc64_hobj_t bvc_mono64_hobj = {
+  { (hobj_hash_t) hash_bvc_mono64_hobj, (hobj_eq_t) eq_bvc_mono64_hobj,
+    (hobj_build_t) build_bvc_mono64_hobj },
+  NULL, 0, 0, 0
+};
+
+static bvc_hobj_t bvc_mono_hobj = {
+  { (hobj_hash_t) hash_bvc_mono_hobj, (hobj_eq_t) eq_bvc_mono_hobj,
+    (hobj_build_t) build_bvc_mono_hobj },
+  NULL, NULL, 0, 0
+};
+
+static bvc_prod_hobj_t bvc_prod_hobj = {
+  { (hobj_hash_t) hash_bvc_prod_hobj, (hobj_eq_t) eq_bvc_prod_hobj,
+    (hobj_build_t) build_bvc_prod_hobj },
+  NULL, NULL, 0, 0,
+};
+
+static bvc_sum_hobj_t bvc_sum_hobj = {
+  { (hobj_hash_t) hash_bvc_sum_hobj, (hobj_eq_t) eq_bvc_sum_hobj,
+    (hobj_build_t) build_bvc_sum_hobj },
+  NULL, NULL, 0, 0,
+};
+
+
 /*
  * Hash-consing constructors
  */
 static bvnode_t bvc_dag_get_leaf(bvc_dag_t *dag, int32_t x, uint32_t bitsize) {
-  bvc_leaf_hobj_t bvc_leaf_hobj;
-  bvc_leaf_hobj.m.hash = (hobj_hash_t) hash_bvc_leaf_hobj;
-  bvc_leaf_hobj.m.eq = (hobj_eq_t) eq_bvc_leaf_hobj;
-  bvc_leaf_hobj.m.build = (hobj_build_t) build_bvc_leaf_hobj;
   bvc_leaf_hobj.dag = dag;
   bvc_leaf_hobj.bitsize = bitsize;
   bvc_leaf_hobj.map = x;
@@ -1321,20 +1376,12 @@
 }
 
 static bvnode_t bvc_dag_get_zero(bvc_dag_t *dag, uint32_t bitsize) {
-  bvc_zero_hobj_t bvc_zero_hobj;
-  bvc_zero_hobj.m.hash = (hobj_hash_t) hash_bvc_zero_hobj;
-  bvc_zero_hobj.m.eq = (hobj_eq_t) eq_bvc_zero_hobj;
-  bvc_zero_hobj.m.build = (hobj_build_t) build_bvc_zero_hobj;
   bvc_zero_hobj.dag = dag;
   bvc_zero_hobj.bitsize = bitsize;
   return int_htbl_get_obj(&dag->htbl, &bvc_zero_hobj.m);
 }
 
 static bvnode_t bvc_dag_get_const64(bvc_dag_t *dag, uint64_t a, uint32_t bitsize) {
-  bvc_const64_hobj_t bvc_const64_hobj;
-  bvc_const64_hobj.m.hash = (hobj_hash_t) hash_bvc_const64_hobj;
-  bvc_const64_hobj.m.eq = (hobj_eq_t) eq_bvc_const64_hobj;
-  bvc_const64_hobj.m.build = (hobj_build_t) build_bvc_const64_hobj;
   bvc_const64_hobj.dag = dag;
   bvc_const64_hobj.c = a;
   bvc_const64_hobj.bitsize = bitsize;
@@ -1342,10 +1389,6 @@
 }
 
 static bvnode_t bvc_dag_get_const(bvc_dag_t *dag, uint32_t *a, uint32_t bitsize) {
-  bvc_const_hobj_t bvc_const_hobj;
-  bvc_const_hobj.m.hash = (hobj_hash_t) hash_bvc_const_hobj;
-  bvc_const_hobj.m.eq = (hobj_eq_t) eq_bvc_const_hobj;
-  bvc_const_hobj.m.build = (hobj_build_t) build_bvc_const_hobj;
   bvc_const_hobj.dag = dag;
   bvc_const_hobj.c = a;
   bvc_const_hobj.bitsize = bitsize;
@@ -1353,10 +1396,6 @@
 }
 
 static bvnode_t bvc_dag_get_offset64(bvc_dag_t *dag, uint64_t a, node_occ_t n, uint32_t bitsize) {
-  bvc64_hobj_t bvc_offset64_hobj;
-  bvc_offset64_hobj.m.hash = (hobj_hash_t) hash_bvc_offset64_hobj;
-  bvc_offset64_hobj.m.eq = (hobj_eq_t) eq_bvc_offset64_hobj;
-  bvc_offset64_hobj.m.build = (hobj_build_t) build_bvc_offset64_hobj;
   bvc_offset64_hobj.dag = dag;
   bvc_offset64_hobj.c = a;
   bvc_offset64_hobj.bitsize = bitsize;
@@ -1365,10 +1404,6 @@
 }
 
 static bvnode_t bvc_dag_get_offset(bvc_dag_t *dag, uint32_t *a, node_occ_t n, uint32_t bitsize) {
-  bvc_hobj_t bvc_offset_hobj;
-  bvc_offset_hobj.m.hash = (hobj_hash_t) hash_bvc_offset_hobj;
-  bvc_offset_hobj.m.eq = (hobj_eq_t) eq_bvc_offset_hobj;
-  bvc_offset_hobj.m.build = (hobj_build_t) build_bvc_offset_hobj;
   bvc_offset_hobj.dag = dag;
   bvc_offset_hobj.c = a;
   bvc_offset_hobj.bitsize = bitsize;
@@ -1377,10 +1412,6 @@
 }
 
 static bvnode_t bvc_dag_get_mono64(bvc_dag_t *dag, uint64_t a, node_occ_t n, uint32_t bitsize) {
-  bvc64_hobj_t bvc_mono64_hobj;
-  bvc_mono64_hobj.m.hash = (hobj_hash_t) hash_bvc_mono64_hobj;
-  bvc_mono64_hobj.m.eq = (hobj_eq_t) eq_bvc_mono64_hobj;
-  bvc_mono64_hobj.m.build = (hobj_build_t) build_bvc_mono64_hobj;
   bvc_mono64_hobj.dag = dag;
   bvc_mono64_hobj.c = a;
   bvc_mono64_hobj.bitsize = bitsize;
@@ -1389,10 +1420,6 @@
 }
 
 static bvnode_t bvc_dag_get_mono(bvc_dag_t *dag, uint32_t *a, node_occ_t n, uint32_t bitsize) {
-  bvc_hobj_t bvc_mono_hobj;
-  bvc_mono_hobj .m.hash = (hobj_hash_t) hash_bvc_mono_hobj;
-  bvc_mono_hobj.m.eq = (hobj_eq_t) eq_bvc_mono_hobj;
-  bvc_mono_hobj.m.build = (hobj_build_t) build_bvc_mono_hobj;
   bvc_mono_hobj.dag = dag;
   bvc_mono_hobj.c = a;
   bvc_mono_hobj.bitsize = bitsize;
@@ -1402,10 +1429,6 @@
 
 // note: a must be sorted
 static bvnode_t bvc_dag_get_prod(bvc_dag_t *dag, varexp_t *a, uint32_t len, uint32_t bitsize) {
-  bvc_prod_hobj_t bvc_prod_hobj;
-  bvc_prod_hobj.m.hash = (hobj_hash_t) hash_bvc_prod_hobj;
-  bvc_prod_hobj.m.eq = (hobj_eq_t) eq_bvc_prod_hobj;
-  bvc_prod_hobj.m.build = (hobj_build_t) build_bvc_prod_hobj;
   bvc_prod_hobj.dag = dag;
   bvc_prod_hobj.pp = a;
   bvc_prod_hobj.bitsize = bitsize;
@@ -1415,10 +1438,6 @@
 
 // a must be sorted
 static bvnode_t bvc_dag_get_sum(bvc_dag_t *dag, node_occ_t *a, uint32_t len, uint32_t bitsize) {
-  bvc_sum_hobj_t bvc_sum_hobj;
-  bvc_sum_hobj.m.hash = (hobj_hash_t) hash_bvc_sum_hobj;
-  bvc_sum_hobj.m.eq = (hobj_eq_t) eq_bvc_sum_hobj;
-  bvc_sum_hobj.m.build = (hobj_build_t) build_bvc_sum_hobj;
   bvc_sum_hobj.dag = dag;
   bvc_sum_hobj.noccs = a;
   bvc_sum_hobj.bitsize = bitsize;
@@ -1630,34 +1649,6 @@
 }
 
 
-/*
- * Variant of bvc_dag_mono when the coefficient c is small (stored as int32_t)
- */
-static node_occ_t bvc_dag_simple_mono(bvc_dag_t *dag, int32_t c, node_occ_t n, uint32_t bitsize) {
-  uint64_t d;
-  uint32_t sign;
-  bvnode_t q;
-
-  assert(c != 0 && bitsize > 64);
-
-  if (c == 1) return n;
-  if (c == -1) return negate_occ(n);
-
-  sign = sign_of_occ(n);
-  n = unsigned_occ(n);
-
-  d = (uint64_t) c;
-  if (c < 0) {
-    d = -d;
-    sign ^= 1;
-  }
-
-  // store the coeff in dag->aux
-  bvconstant_copy64(&dag->aux, bitsize, d);
-  q = bvc_dag_get_mono(dag, dag->aux.data, n, bitsize);
-  return (q << 1) | sign;
-}
-
 
 /*
  * Construct a sum node q
@@ -1675,6 +1666,7 @@
   int_array_sort(a, n);
   return bvp(bvc_dag_get_sum(dag, a, n, bitsize));
 }
+
 
 
 /*
@@ -1836,162 +1828,6 @@
 }
 
 
-
-/*
- * NORMALIZATION OF SUMS
- */
-
-/*
- * Check whether n1 and n2 are occurrences of the same node
- * - i.e., all bits are the same except possible bit 0
- */
-static inline bool same_node(node_occ_t n1, node_occ_t n2) {
-  return ((n1 ^ n2) >> 1) == 0;
-}
-
-
-/*
- * Check whether array a[0 ... n-1] contains duplicates
- * - a must be sorted in increasing order
- */
-static bool bvc_array_has_duplicates(const node_occ_t *a, uint32_t n) {
-  uint32_t i;
-
-  for (i=1; i<n; i++) {
-    assert(a[i-1] <= a[i]);
-    if (same_node(a[i-1], a[i])) return true;
-  }
-
-  return false;
-}
-
-
-/*
- * Sum after normalization: array a is sorted & has no duplicates
- */
-static node_occ_t bvc_dag_normal_sum(bvc_dag_t *dag, node_occ_t *a, uint32_t n, uint32_t bitsize) {
-  assert(n > 0 && !bvc_array_has_duplicates(a, n));
-
-  return n == 1 ? a[0] : bvp(bvc_dag_get_sum(dag, a, n, bitsize));
-}
-
-
-/*
- * Normalize sum vector v:
- * - each element of v is a node occurrence
-<<<<<<< HEAD
- * - if v contains duplicate node, then we replace them by monomials
-=======
- * - v contains duplicate node, then we replace them by monomials
->>>>>>> c582e074
- */
-static void bvc_normalize_sum64(bvc_dag_t *dag, ivector_t *v, uint32_t bitsize) {
-  uint32_t i, j, n;
-  int32_t c;
-  bvnode_t p, q;
-  uint64_t a;
-
-  assert(1 <= bitsize && bitsize <= 64);
-
-  n = v->size;
-  if (n > 1) {
-    int_array_sort(v->data, n);
-    if (bvc_array_has_duplicates(v->data, n)) {
-
-      for (;;) {
-	assert(n == v->size && n >= 2);
-
-	j = 0;
-	p = node_of_occ(v->data[0]);
-	c = coeff_of_occ(v->data[0]);
-	for (i=1; i<n; i++) {
-	  q = node_of_occ(v->data[i]);
-	  if (p == q) {
-	    // repeat node
-	    c += coeff_of_occ(v->data[i]);
-	  } else {
-	    // new node for monomial c*p
-	    a = norm64((uint64_t) c, bitsize);
-	    if (a != 0) {
-	      v->data[j] = bvc_dag_mono64(dag, a, bvp(p), bitsize);
-	      j ++;
-	    }
-	    // current node + its coefficient
-	    p = q;
-	    c = coeff_of_occ(v->data[i]);
-	  }
-	}
-
-	v->size = j;
-
-	// if j == n, v didn't change so we're done
-<<<<<<< HEAD
-	// if j == 0 or 1, v can't have duplicates
-=======
-	// if j <= 0 or 1, v can't have duplicates
->>>>>>> c582e074
-	if (j == n || j < 2) break;
-
-	n = j;
-	int_array_sort(v->data, n);
-      }
-    }
-  }
-}
-
-
-/*
- * Same thing but coefficients have more than 64 bits
- */
-static void bvc_normalize_sum(bvc_dag_t *dag, ivector_t *v, uint32_t bitsize) {
-  uint32_t i, j, n;
-  int32_t c;
-  bvnode_t p, q;
-
-  assert(bitsize > 64);
-
-  n = v->size;
-  if (n > 1) {
-    int_array_sort(v->data, n);
-    if (bvc_array_has_duplicates(v->data, n)) {
-
-      for (;;) {
-	assert(n == v->size && n >= 2);
-
-	j = 0;
-	p = node_of_occ(v->data[0]);
-	c = coeff_of_occ(v->data[0]);
-	for (i=1; i<n; i++) {
-	  q = node_of_occ(v->data[i]);
-	  if (p == q) {
-	    // repeat node
-	    c += coeff_of_occ(v->data[i]);
-	  } else {
-	    // new node for monomial c*p
-	    if (c != 0) {
-	      v->data[j] = bvc_dag_simple_mono(dag, c, bvp(p), bitsize);
-	      j ++;
-	    }
-	    // current node + its coefficient
-	    p = q;
-	    c = coeff_of_occ(v->data[i]);
-	  }
-	}
-
-	v->size = j;
-
-	// if j == n, v didn't change so we're done
-	// if j <= 0 or 1, v can't have duplicates
-	if (j == n || j < 2) break;
-
-	n = j;
-	int_array_sort(v->data, n);
-      }
-    }
-  }
-}
-
-
 /*
  * Convert buffer p to a DAG.
  * - p contains a polynomial a_0 x_0 + ... a_n x_n
@@ -2031,26 +1867,13 @@
       i ++;
     }
 
-    // v may contain duplicate nodes
-    bvc_normalize_sum64(dag, v, bitsize);
-
-    if (v->size == 0) {
-      // the sum reduced to zero
-      if (bvpoly_buffer_var(buffer, 0) == const_idx) {
-	r = bvc_dag_const64(dag, bvpoly_buffer_coeff64(buffer, 0), bitsize);
-      } else {
-	r = bvc_dag_zero(dag, bitsize);
-      }
-
-    } else {
-      // build the sum
-      r = bvc_dag_normal_sum(dag, v->data, v->size, bitsize);
-      ivector_reset(v);
-
-      // add the constant if any
-      if (bvpoly_buffer_var(buffer, 0) == const_idx) {
-	r = bvc_dag_offset64(dag, bvpoly_buffer_coeff64(buffer, 0), r, bitsize);
-      }
+    // build the sum
+    r = bvc_dag_sum(dag, v->data, v->size, bitsize);
+    ivector_reset(v);
+
+    // add the constant if any
+    if (bvpoly_buffer_var(buffer, 0) == const_idx) {
+      r = bvc_dag_offset64(dag, bvpoly_buffer_coeff64(buffer, 0), r, bitsize);
     }
   }
 
@@ -2089,26 +1912,13 @@
       i ++;
     }
 
-    // v may contain duplicate nodes
-    bvc_normalize_sum(dag, v, bitsize);
-
-    if (v->size == 0) {
-      // the sum reduced to zero
-      if (bvpoly_buffer_var(buffer, 0) == const_idx) {
-	r = bvc_dag_const(dag, bvpoly_buffer_coeff(buffer, 0), bitsize);
-      } else {
-	r = bvc_dag_zero(dag, bitsize);
-      }
-
-    } else {
-      // build the sum
-      r = bvc_dag_sum(dag, v->data, v->size, bitsize);
-      ivector_reset(v);
-
-      // add the constant if any
-      if (bvpoly_buffer_var(buffer, 0) == const_idx) {
-	r = bvc_dag_offset(dag, bvpoly_buffer_coeff(buffer, 0), r, bitsize);
-      }
+    // build the sum
+    r = bvc_dag_sum(dag, v->data, v->size, bitsize);
+    ivector_reset(v);
+
+    // add the constant if any
+    if (bvpoly_buffer_var(buffer, 0) == const_idx) {
+      r = bvc_dag_offset(dag, bvpoly_buffer_coeff(buffer, 0), r, bitsize);
     }
   }
 
@@ -2167,7 +1977,7 @@
     }
     return;
   }
-
+  
   if (sign_of_occ(n) == 1) {
     bvpoly_buffer_sub_monomial(buffer, unsigned_occ(n), a);
   } else {
@@ -2313,11 +2123,16 @@
  */
 
 /*
-<<<<<<< HEAD
- * Remove i from the use list of n.
-=======
+ * Check whether n1 and n2 are occurrences of the same node
+ * - i.e., all bits are the same except possible bit 0
+ */
+static inline bool same_node(node_occ_t n1, node_occ_t n2) {
+  return ((n1 ^ n2) >> 1) == 0;
+}
+
+
+/*
  * Remove i from the use list of n
->>>>>>> c582e074
  */
 static void bvc_dag_remove_dependent(bvc_dag_t *dag, bvnode_t n, bvnode_t i) {
   int32_t *l;
@@ -2421,16 +2236,17 @@
 
 /*
  * Convert i to a leaf node (for variable x)
- * - i must not be a leaf node or alias node already
+ * - i must not be a leaf node already
  */
 void bvc_dag_convert_to_leaf(bvc_dag_t *dag, bvnode_t i, int32_t x) {
   bvc_header_t *d;
   bvc_leaf_t *o;
   uint32_t bitsize;
 
+
   assert(0 < i && i <= dag->nelems);
   d = dag->desc[i];
-  assert(d->tag != BVC_LEAF && d->tag != BVC_ALIAS);
+  assert(d->tag != BVC_LEAF);
   bitsize = d->bitsize;
   remove_from_uses(dag, i, d);
   free_descriptor(dag, d);
@@ -2448,216 +2264,46 @@
 }
 
 
-/*
- * Convert i to an alias node for n
- * - i must not be a LEAF or ALIAS node already
- * - add i to the node_queue
- */
-static void convert_to_alias(bvc_dag_t *dag, bvnode_t i, node_occ_t n) {
-  bvc_header_t *d;
-  bvc_alias_t *o;
-  uint32_t bitsize;
-
-  assert(0 < i && i <= dag->nelems);
-  d = dag->desc[i];
-  assert(d->tag != BVC_LEAF && d->tag != BVC_ALIAS);
-  bitsize = d->bitsize;
-  remove_from_uses(dag, i, d);
-  free_descriptor(dag, d);
-
-  o = alloc_alias(dag);
-  o->header.tag = BVC_ALIAS;
-  o->header.bitsize = bitsize;
-  o->alias = n;
-
-  dag->desc[i] = &o->header;
-
-  list_remove(dag->list, i); // remove i from leaf/elem/default lists
-
-  int_queue_push(&dag->node_queue, i); // to process dependents
-}
-
-
-/*
- * Convert node i by a zero node
- * - i must not be a LEAF or ALIAS node
- * - add i to the node_queue
- */
-static void convert_to_zero(bvc_dag_t *dag, bvnode_t i) {
-  bvc_header_t *d;
-  bvc_zero_t *z;
-  uint32_t bitsize;
-
-  assert(0 < i && i <= dag->nelems);
-  d = dag->desc[i];
-  assert(d->tag != BVC_LEAF && d->tag != BVC_ALIAS);
-  bitsize = d->bitsize;
-  remove_from_uses(dag, i, d);
-  free_descriptor(dag, d);
-
-  z = alloc_zero(dag);
-  z->header.tag = BVC_ZERO;
-  z->header.bitsize = bitsize;
-
-  dag->desc[i] = &z->header;
-
-  bvc_dag_move_to_elementary_list(dag, i);
-
-  int_queue_push(&dag->node_queue, i);
-}
-
-
-
-/*
- * SUPPORT FOR PRODUCT REDUCTION
- */
-
-/*
- * Find position where n occurs in p
- * - return -1 if n does not occur in p
- */
-static int32_t pprod_get_index(bvc_prod_t *p, node_occ_t n) {
-  uint32_t i, m;
-
-  assert(sign_of_occ(n) == 0);
-
-  m = p->len;
-  for (i=0; i<m; i++) {
-    if (p->prod[i].var == n) {
-      return i;
-    }
-  }
-
-  return -1;
-}
-
-
-#ifndef NDEBUG
-/*
- * Check that all variables in a power product denote positive nodes
- * and that all the exponents are positive
- */
-static bool pprod_is_normalized(bvc_prod_t *p) {
-  uint32_t i, n;
-
-  n = p->len;
-  for (i=0; i<n; i++) {
-    if (sign_of_occ(p->prod[i].var) != 0) return false;
-    if (p->prod[i].exp == 0) return false;
-  }
-
-  return true;
-}
-#endif
-
-/*
- * Remove all zero exponents from p and recompute the bit hash
- */
-static void cleanup_prod(bvc_prod_t *p) {
-  uint32_t i, j, n;
-
-  j = 0;
-  n = p->len;
-  p->hash = 0;
-  for (i=0; i<n; i++) {
-    if (p->prod[i].exp > 0) {
-      p->prod[j] = p->prod[i];
-      p->hash |= bit_hash_occ(p->prod[i].var);
-      j ++;
-    }
-  }
-  p->len = j;
-}
-
-
-/*
- * Construct the product p * (r ^ e) then delete p
- */
-static bvc_prod_t *mk_prod_times_occ_power(bvc_dag_t *dag, bvc_prod_t *p, node_occ_t r, uint32_t e) {
-  bvc_prod_t *tmp;
-  uint32_t i, n;
-
-  n = p->len;
-  tmp = alloc_prod(dag, n+1);
-  tmp->header.tag = BVC_PROD;
-  tmp->header.bitsize = p->header.bitsize;
-  tmp->hash = p->hash;
-  tmp->size = n+1;
-  tmp->len = n+1;
-
-  for (i=0; i<n; i++) {
-    assert(p->prod[i].var != r && p->prod[i].exp > 0);
-    tmp->prod[i] = p->prod[i];
-  }
-  tmp->prod[n].var = r;
-  tmp->prod[n].exp = e;
-  tmp->hash |= bit_hash_occ(r);
-
-  free_prod(dag, p);
-
-  return tmp;
-}
-
-
-
-/*
- * FLIP SIGNS TO NORMALIZE
- */
-
-/*
- * Flip the sign of node i in an offset or sum node
- */
-static void flip_sign_of_node_in_offset(bvc_dag_t *dag, bvc_offset_t *d, bvnode_t i) {
+
+/*
+ * Replace i by n in descriptor d
+ * - i is known to occur in d
+ */
+static inline void replace_node_in_offset(bvc_offset_t *d, bvnode_t i, node_occ_t n) {
+  // if d->nocc == bvp(i) then d->nocc := n
+  // if d->nocc == bvn(i) then d->nocc := negate_off(n);
   assert(node_of_occ(d->nocc) == i);
-  d->nocc ^= 1; // flip low-order bit
-}
-
-static void flip_sign_of_node_in_sum(bvc_dag_t *dag, bvc_sum_t *d, bvnode_t i) {
-  uint32_t j, n;
-
-  n = d->len;
-  for (j=0; j<n; j++) {
-    if (node_of_occ(d->sum[j]) == i) {
-      d->sum[j] ^= 1;
-    }
-  }
-}
-
-/*
- * Flip the sign of node i in a monomial d
- * - d = descriptor of node x
- * - x := [MONO a +i], we flip the sign of x
- */
-static void flip_sign_of_node_in_monomial(bvc_dag_t *dag, bvc_mono_t *d, bvnode_t x, bvnode_t i) {
-  assert(d->nocc == bvp(i));
-  int_queue_push(&dag->flip_queue, x);
-}
-
-/*
- * Flip the sign of node i in product d
- * - d must be the descriptor of node x
- * - i must occur in the product
- * - if i's exponent is even, nothing changes
- * - if i's exponent is odd, we flip the sign of x
- */
-static void flip_sign_of_node_in_product(bvc_dag_t *dag, bvc_prod_t *d, bvnode_t x, bvnode_t i) {
-  int32_t k;
-
-  assert(pprod_is_normalized(d));
-
-  k = pprod_get_index(d, bvp(i));
-  assert(0 <= k && k < d->len && d->prod[k].var == bvp(i));
-  if ((d->prod[k].exp & 1) == 1) {
-    int_queue_push(&dag->flip_queue, x);
-  }
-}
-
-
-/*
- * Flip the sign of node i in descriptor d
- * - d must be the descriptor of node x
- */
-static void flip_sign_of_node_in_descriptor(bvc_dag_t *dag, bvc_header_t *d, bvnode_t x, bvnode_t i) {
+  d->nocc = n ^ sign_of_occ(d->nocc);
+}
+
+static inline void replace_node_in_mono(bvc_mono_t *d, bvnode_t i, node_occ_t n) {
+  assert(node_of_occ(d->nocc) == i);
+  d->nocc = n ^ sign_of_occ(d->nocc);
+}
+
+static void replace_node_in_sum(bvc_sum_t *d, bvnode_t i, node_occ_t n) {
+  uint32_t j, m;
+
+  m = d->len;
+  for (j=0; j<m; j++) {
+    if (node_of_occ(d->sum[j]) == i) break;
+  }
+  assert(j < m);
+  d->sum[j] = n ^ sign_of_occ(d->sum[j]);
+}
+
+static void replace_node_in_prod(bvc_prod_t *d, bvnode_t i, node_occ_t n) {
+  uint32_t j, m;
+
+  m = d->len;
+  for (j=0; j<m; j++) {
+    if (node_of_occ(d->prod[j].var) == i) break;
+  }
+  assert(j < m);
+  d->prod[j].var = n ^ sign_of_occ(d->prod[j].var);
+}
+
+static void replace_node_in_desc(bvc_header_t *d, bvnode_t i, node_occ_t n) {
   switch (d->tag) {
   case BVC_LEAF:
   case BVC_ALIAS:
@@ -2668,542 +2314,134 @@
     break;
 
   case BVC_OFFSET:
-    flip_sign_of_node_in_offset(dag, offset_node(d), i);
+    replace_node_in_offset(offset_node(d), i, n);
     break;
 
   case BVC_MONO:
-    flip_sign_of_node_in_monomial(dag, mono_node(d), x, i);
+    replace_node_in_mono(mono_node(d), i, n);
     break;
 
   case BVC_SUM:
-    flip_sign_of_node_in_sum(dag, sum_node(d), i);
+    replace_node_in_sum(sum_node(d), i, n);
     break;
 
   case BVC_PROD:
-    flip_sign_of_node_in_product(dag, prod_node(d), x, i);
-    break;    
-  }
-}
-
-/*
- * Flip the sign of node i
- * - replace +i by -i and -i by +i in all nodes that depend on i.
- */
-static void flip_sign_of_node(bvc_dag_t *dag, bvnode_t i) {
+    replace_node_in_prod(prod_node(d), i, n);
+    break;
+  }
+}
+
+
+/*
+ * Convert i to an alias node for n
+ */
+static void convert_to_alias(bvc_dag_t *dag, bvnode_t i, node_occ_t n) {
+  bvc_header_t *d;
+  bvc_alias_t *o;
+  uint32_t bitsize;
+
+  assert(0 < i && i <= dag->nelems);
+  d = dag->desc[i];
+  bitsize = d->bitsize;
+  free_descriptor(dag, d);
+
+  o = alloc_alias(dag);
+  o->header.tag = BVC_ALIAS;
+  o->header.bitsize = bitsize;
+  o->alias = n;
+
+  dag->desc[i] = &o->header;
+
+  list_remove(dag->list, i); // remove i from leaf/elem/default lists
+}
+
+
+
+/*
+ * Replace all occurrences of node i by n
+ * - n must be a leaf node
+ */
+static void replace_node(bvc_dag_t *dag, bvnode_t i, node_occ_t n) {
   int32_t *l;
   uint32_t j, m;
   bvnode_t x;
+
+  assert(0 < i && i <= dag->nelems);
+  assert(bvc_dag_occ_is_leaf(dag, n));
 
   l = dag->use[i];
   if (l != NULL) {
     m = iv_size(l);
     for (j=0; j<m; j++) {
       x = l[j];
-      assert(0 < x && x <= dag->nelems);
-      flip_sign_of_node_in_descriptor(dag, dag->desc[x], x, i);
-    }
-  }
-}
-
-
-/*
- * Flip the signs of all nodes in the flip_queue
- */
-static void propagate_flips(bvc_dag_t *dag) {
-  int_queue_t *queue;
-  bvnode_t i;
-
-  queue = &dag->flip_queue;
-  while (! int_queue_is_empty(queue)) {
-    i = int_queue_pop(queue);
-    flip_sign_of_node(dag, i);
-  }
-}
+      replace_node_in_desc(dag->desc[x], i, n);
+      bvc_dag_add_dependency(dag, node_of_occ(n), x);  // now x depends on n
+      if (node_is_elementary(dag, x)) {
+        bvc_dag_move_to_elementary_list(dag, x);
+      }
+    }
+    delete_index_vector(l);
+    dag->use[i] = NULL;
+  }
+
+  convert_to_alias(dag, i, n);
+}
+
+
 
 /*
  * SUM REDUCTION
  */
-
-/*
- * Node for c * n:
- * - return -1 if c is zero
- */
-static node_occ_t simple_mono_in_sum(bvc_dag_t *dag, int32_t c, node_occ_t n) {
-  uint32_t bitsize;
-  uint64_t a;
-  node_occ_t mono;
-
-  mono = -1;
-  bitsize = bvc_dag_occ_bitsize(dag, n);
-  if (bitsize > 64) {
-    if (c != 0) mono = bvc_dag_simple_mono(dag, c, n, bitsize);
-  } else {
-    a = norm64((uint64_t) c, bitsize);
-    if (a != 0) mono = bvc_dag_mono64(dag, a, n, bitsize);
-  }
-
-  return mono;
-}
-
-/*
- * Remove duplicates from v
- * - the duplicate is either +n or -n
- */
-static void normalize_sum_after_replace(bvc_dag_t *dag, ivector_t *v, node_occ_t n) {
-  uint32_t i, j, m;
-  node_occ_t x;
-  int32_t c;
-
-  m = v->size;
-  for (;;) {
-    c = 0;
-    // compute c := coefficient of n in v
-    // and remove all occurrences of n from v
-    j = 0;
-    for (i=0; i<m; i++) {
-      x = v->data[i];
-      if (same_node(x, n)) {
-	if (x == n) {
-	  c ++;
-	} else {
-	  assert(x == negate_occ(n));
-	  c --;
-	}
-      } else {
-	v->data[j] = x;
-	j ++;
-      }
-    }
-
-    assert(j <= m);
-
-    // construct x := c * n
-    x = simple_mono_in_sum(dag, c, n);
-    if (x < 0) break; // c * n is zero so we're done
-
-    // add c * n to vector v
-    v->data[j] = x;
-    if (same_node(x, n)) break; // c * n is either +n or -n so we're done
-
-    // x may be a duplicate now
-    n = x;
-    m = j;
-  }
-
-  v->size = j;
-}
-
-/*
- * Replace the pair n1, n2 by n in p->sum
- * - n1 and n2 occur in p->sum at index k1 and k2 respectively
- * - store the result in vector dag->sum_buffer
- */
-static void replace_pair_in_sum(bvc_dag_t *dag, bvc_sum_t *p, node_occ_t n, node_occ_t n1, node_occ_t n2,
-				uint32_t k1, uint32_t k2) {
-  ivector_t *v;
-  uint32_t i, m;
-  node_occ_t x;
-  bool has_duplicate;
-
-  assert(k1 < p->len && p->sum[k1] == n1);
-  assert(k2 < p->len && p->sum[k2] == n2);
-  assert(k1 != k2);
-
-  // construct v := nodes in p->sum with n1 and n2 removed and n added.
-  // set has_duplicate to true if p->sum already contains n or -n
-  v = &dag->sum_buffer;
-  ivector_reset(v);
-  has_duplicate = false;
-
-  m = p->len;
-  for (i=0; i<m; i++) {
-    if (i != k1 && i != k2) {
-      x = p->sum[i];
-      ivector_push(v, x);
-      has_duplicate |= same_node(x, n);
-    }
-  }
-  ivector_push(v, n);
-
-  if (has_duplicate) {
-    normalize_sum_after_replace(dag, v, n);
-  }
-}
-
-
-/*
- * Replace n0 by n1 in p->sum
- * - store the result in dag->sum_buffer
- */
-static void replace_node_in_sum(bvc_dag_t *dag, bvc_sum_t *p, bvnode_t n0, node_occ_t n1) {
-  ivector_t *v;
-  uint32_t i, m;
-  node_occ_t x;
-  bool has_duplicate;
-
-  v = &dag->sum_buffer;
-  ivector_reset(v);
-  has_duplicate = false;
-
-  m = p->len;
-  for (i=0; i<m; i++) {
-    x = p->sum[i];
-    if (node_of_occ(x) ==  n0) {
-      // either x == +n0 or x == -n0
-      // in the first case, we replace x by n1
-      // in the second case, we replace  x by not(n1) = n1 ^ 1
-      x = n1 ^ sign_of_occ(x);
-    } else {
-      has_duplicate |= same_node(x, n1);
-    }
-    ivector_push(v, x);
-  }
-
-  if (has_duplicate) {
-    normalize_sum_after_replace(dag, v, n1);
-  }
-}
-
-
-/*
- * Change the definition of a sum node i
- * - p = descriptor of node i
- * - a = new array of nodes = new definition
- * - n = number of elements in a
- */
-static void rebuild_sum(bvc_dag_t *dag, bvc_sum_t *p, bvnode_t i, node_occ_t *a, uint32_t n) {
-  uint32_t j, m;
-  node_occ_t x;
-
-  assert(n <= p->len);
-
-  if (n == 0) {
-    // i is reduced to zero
-    convert_to_zero(dag, i);
-  } else if (n == 1) {
-    // i is reduced to a single node
-    convert_to_alias(dag, i, a[0]);
-  } else {
-    // i remains a sum
-    m = p->len;
-    for (j=0; j<m; j++) {
-      x = p->sum[j];
-      bvc_dag_remove_dependent(dag, node_of_occ(x), i);
-    }
-
-    p->hash = 0;
-    for (j=0; j<n; j++) {
-      x = a[j];
-      p->sum[j] = x;
-      p->hash |= bit_hash_occ(x);
-      bvc_dag_add_dependency(dag, node_of_occ(x), i);
-    }
-    p->len = n;
-
-    if (sum_node_is_elementary(dag, p)) {
-      bvc_dag_move_to_elementary_list(dag, i);
-    }
-  }
-}
-
 
 /*
  * Replace the pair n1, n2 by n in p->sum:
  * - p must be the descriptor of node i
  * - n1 and n2 must occur in p at position k1 and k2, respectively
+ * - n must be a leaf
+ * - remove i from n1 and n2's use lists and add i to n's use list
  * - move i to the elementary list if p becomes elementary
  */
-static void rewrite_pair_in_sum(bvc_dag_t *dag, bvc_sum_t *p, bvnode_t i,
-				node_occ_t n, node_occ_t n1, node_occ_t n2, uint32_t k1, uint32_t k2) {
-  ivector_t *v;
-  uint32_t m;
-
-  // compute the reduced sum in dag->sum_buffer
-  replace_pair_in_sum(dag, p, n, n1, n2, k1, k2);
-
-  v = &dag->sum_buffer;
-  m = v->size;
-  assert(m < p->len);
-  rebuild_sum(dag, p, i, v->data, m);
-}
-
-/*
- * Simplify sum when n0 is aliased to n1
- * - replace n0 by n1 in p
- * - p must be the descriptor of node i
- * - n0 must occur in p
- */
-static void alias_node_in_sum(bvc_dag_t *dag, bvc_sum_t *p, bvnode_t i, bvnode_t n0, node_occ_t n1) {
-  ivector_t *v;
-  uint32_t m;
-
-  // replace n0 by n1 then normalize
-  replace_node_in_sum(dag, p, n0, n1);
-
-  v = &dag->sum_buffer;
-  m = v->size;
-  assert(m <= p->len);
-  rebuild_sum(dag, p, i, v->data, m);
-}
-
-
-/*
- * Simplify sum when n is converted to zero:
- * - remove n from p
- * - p must be the descriptor of node i
- * - either +n or -n must occur in p
- */
-static void zero_node_in_sum(bvc_dag_t *dag, bvc_sum_t *p, bvnode_t i, bvnode_t n) {
+static void shrink_sum(bvc_dag_t *dag, bvc_sum_t *p, bvnode_t i,
+		       node_occ_t n, node_occ_t n1, node_occ_t n2, uint32_t k1, uint32_t k2) {
   uint32_t j, k, m;
   node_occ_t x;
 
-  assert(p->len >= 2);
-
   m = p->len;
 
+  assert(m >= 2 && k1 != k2 && p->sum[k1] == n1 && p->sum[k2] == n2);
+
   if (m == 2) {
-    if (node_of_occ(p->sum[0]) ==  n) {
-      // i := aliased to p->sum[1]
-      convert_to_alias(dag, i, p->sum[1]);
-    } else {
-      assert(node_of_occ(p->sum[1]) == n);
-      // i := aliase to p->sum[0]
-      convert_to_alias(dag, i, p->sum[0]);
-    }
-  } else {
-    // i := shorter sum
-    k = 0;
-    p->hash = 0;
-    for (j=0; j<m; j++) {
-      x = p->sum[j];
-      if (node_of_occ(x) != n) {
-	p->sum[k] = j;
-	p->hash |= bit_hash_occ(x);
-	k ++;
-      }
-    }
-    assert(k == m-1);
-    p->len = k;
-    bvc_dag_remove_dependent(dag, n, i);
-
-    if (sum_node_is_elementary(dag, p)) {
-      bvc_dag_move_to_elementary_list(dag, i);
-    }
-  }
-}
-
-
-
-/*
- * PRODUCT REDUCTION
- */
-
-/*
- * Simplify a product when n0 is aliased to n1
- * - this removes n0 from p and multiplies 
- * - p must be the descriptor of node i
- * - n0 must occur in p
- */
-static void alias_node_in_product(bvc_dag_t *dag, bvc_prod_t *p, bvnode_t i, bvnode_t n0, node_occ_t n) {
-  int32_t k0, k;
-  uint32_t e0;
-  bool flip_sign;
-  
-  assert(pprod_is_normalized(p));
-
-  k0 = pprod_get_index(p, bvp(n0));
-  assert(0 <= k0 && k0 < p->len && p->prod[k0].var == bvp(n0));
-
-  e0 = p->prod[k0].exp;
-
-  // we'll have to flip the sign if e0 is odd and n is a negative occurrence
-  flip_sign = ((e0 & 1) == 1) && sign_of_occ(n) == 1;
-
-  // force n to be positive
-  n = unsigned_occ(n);
-  assert(sign_of_occ(n) == 0);
-
-  k = pprod_get_index(p, n);
-  if (k < 0) {
-    // n does not occur in p. We just replace n0 by n
-    p->prod[k0].var = n;
-  } else {
-    // n does occur in p.
-    assert(k < p->len && p->prod[k0].var == n);
-    p->prod[k0].exp = 0;
-    p->prod[k].exp += e0;
-    cleanup_prod(p);
-  }
-
-  assert(pprod_is_normalized(p));
-  if (prod_node_is_elementary(dag, p)) {
+    // i is equal to n
+    assert((k1 == 0 && k2 == 1) || (k1 == 1 && k2 == 0));
+    replace_node(dag, i, n);
+    return;;
+  }
+
+  p->hash = 0;
+  k = 0;
+  for (j=0; j<m; j++) {
+    x = p->sum[j];
+    if (j != k1 && j != k2) {
+      p->sum[k] = x;
+      p->hash |= bit_hash_occ(x);
+      k ++;
+    }
+  }
+
+  // add n last (don't keep p->sum sorted)
+  assert(k == m-2);
+  p->sum[k] = n;
+  p->len = k+1;
+  p->hash |= bit_hash_occ(n);
+
+  if (sum_node_is_elementary(dag, p)) {
     bvc_dag_move_to_elementary_list(dag, i);
   }
 
-  if (flip_sign) {
-    int_queue_push(&dag->flip_queue, i);
-    propagate_flips(dag);
-  }
-}
-
-
-
-/*
- * Simplify node x after node i is converted to zero
- * - d = descriptor of node x
- * - d must contain i
- */
-static void zero_node_in_descriptor(bvc_dag_t *dag, bvc_header_t *d, bvnode_t x, bvnode_t i) {
-  switch (d->tag) {
-  case BVC_SUM:
-    zero_node_in_sum(dag, sum_node(d), x, i);
-    break;
-
-  case BVC_MONO:
-  case BVC_PROD:
-    convert_to_zero(dag, x);
-    break;
-
-  default:
-    // don't touch x.
-    // we could convert OFFSET nodes to CONSTANT NODES?
-    break;
-  }
-}
-
-/*
- * Simplify nodes that depend on i after i is converted to zero
- */
-static void propagate_zero_node(bvc_dag_t *dag, bvnode_t i) {
-  int32_t *l;
-  uint32_t j, m;
-  bvnode_t x;
-
-  assert(bvc_dag_node_is_zero(dag, i));
-
-  l = dag->use[i];
-  if (l != NULL) {
-    m = iv_size(l);
-    for (j=0; j<m; j++) {
-      x = l[j];
-      assert(0 < x && x <= dag->nelems);
-      zero_node_in_descriptor(dag, dag->desc[x], x, i);
-    }
-  }
-}
-
-
-
-/*
- * Replace i by n in descriptor d
- * - i is known to occur in d
- * - d is the descriptor of node x
- */
-static void alias_node_in_offset(bvc_dag_t *dag, bvc_offset_t *d, bvnode_t x, bvnode_t i, node_occ_t n) {
-  // if d->nocc == bvp(i) then d->nocc := n
-  // if d->nocc == bvn(i) then d->nocc := negate(n);
-  assert(node_of_occ(d->nocc) == i);
-  d->nocc = n ^ sign_of_occ(d->nocc);
-  if (offset_node_is_elementary(dag, d)) {
-    bvc_dag_move_to_elementary_list(dag, x);
-  }
-}
-
-static void alias_node_in_mono(bvc_dag_t *dag, bvc_mono_t *d, bvnode_t x, bvnode_t i, node_occ_t n) {
-  assert(d->nocc == bvp(i));
-  d->nocc = unsigned_occ(n);
-  if (mono_node_is_elementary(dag, d)) {
-    bvc_dag_move_to_elementary_list(dag, x);
-  }
-
-  if (sign_of_occ(n) == 1) {
-    int_queue_push(&dag->flip_queue, x);
-    propagate_flips(dag);
-  }
-}
-
-
-/*
- * Simplify node x after i is aliased to n
- * - d = descriptor of node x
- * - i must occur in d
- */
-static void alias_node_in_descriptor(bvc_dag_t *dag, bvc_header_t *d, bvnode_t x, bvnode_t i, node_occ_t n) {
-  switch (d->tag) {
-  case BVC_LEAF:
-  case BVC_ALIAS:
-  case BVC_ZERO:
-  case BVC_CONSTANT:
-    // should not happen
-    assert(false);
-    break;
-
-  case BVC_OFFSET:
-    alias_node_in_offset(dag, offset_node(d), x, i, n);
-    break;
-
-  case BVC_MONO:
-    alias_node_in_mono(dag, mono_node(d), x, i, n);
-    break;
-
-  case BVC_SUM:
-    alias_node_in_sum(dag, sum_node(d), x, i, n);
-    break;
-
-  case BVC_PROD:
-    alias_node_in_product(dag, prod_node(d), x, i, n);
-    break;
-  }
-}
-
-
-/*
- * Simplify nodes that depend on i after i is aliased to node n
- */
-static void propagate_alias_node(bvc_dag_t *dag, bvnode_t i, node_occ_t n) {
-  int32_t *l;
-  uint32_t j, m;
-  bvnode_t x;
-
-  assert(bvc_dag_node_is_alias(dag, i));
-
-  l = dag->use[i];
-  if (l != NULL) {
-    m = iv_size(l);
-    for (j=0; j<m; j++) {
-      x = l[j];
-      assert(0 < x && x <= dag->nelems);
-      alias_node_in_descriptor(dag, dag->desc[x], x, i, n);
-      bvc_dag_add_dependency(dag, node_of_occ(n), x);  // now x depends on n
-    }
-    delete_index_vector(l);
-    dag->use[i] = NULL;
-  }
-}
-
-
-/*
- * Propagate simplifications
- * - the queue stores nodes that were converted to zero or aliased to some occurrence n
- */
-static void propagate_simplifications(bvc_dag_t *dag) {
-  int_queue_t *queue;
-  bvc_alias_t *d;
-  bvnode_t i;
-
-  queue = &dag->node_queue;
-  while (! int_queue_is_empty(queue)) {
-    i = int_queue_pop(queue);
-    if (bvc_dag_node_is_zero(dag, i)) {
-      propagate_zero_node(dag, i);
-    } else {
-      d = bvc_dag_node_alias(dag, i);
-      propagate_alias_node(dag, i, d->alias);
-    }
-  }
-}
-
-
+  bvc_dag_remove_dependent(dag, node_of_occ(n1), i);
+  bvc_dag_remove_dependent(dag, node_of_occ(n2), i);
+  bvc_dag_add_dependency(dag, node_of_occ(n), i);
+}
 
 
 /*
@@ -3258,19 +2496,17 @@
 
       if (k1 >= 0 && k2 >= 0) {
 	assert(p->sum[k1] == n1 && p->sum[k2] == n2);
-	rewrite_pair_in_sum(dag, p, i, n, n1, n2, k1, k2);
+	shrink_sum(dag, p, i, n, n1, n2, k1, k2);
       }
       if (l1 >= 0 && l2 >= 0) {
 	assert(p->sum[l1] == negate_occ(n1) && p->sum[l2] == negate_occ(n2));
-<<<<<<< HEAD
-	rewrite_pair_in_sum(dag, p, i, negate_occ(n), negate_occ(n1), negate_occ(n2), l1, l2);
-=======
-	shrink_sum(dag, p, i, negate_occ(n), negate_occ(n1), negate_occ(n2), l1, l2);
->>>>>>> c582e074
+	shrink_sum(dag, p, i, negate_occ(n), negate_occ(n1), negate_occ(n2), l1, l2);	
       }
     }
   }
 }
+
+
 
 
 /*
@@ -3312,8 +2548,6 @@
       try_reduce_sum(dag, v->data[i], h, n, n1, n2);
     }
     ivector_reset(v);
-
-    propagate_simplifications(dag);
   }
 
 }
@@ -3423,6 +2657,74 @@
 
 
 /*
+ * Find position where n occurs in p
+ * - return -1 if n does not occur in p
+ */
+static int32_t pprod_get_index(bvc_prod_t *p, node_occ_t n) {
+  uint32_t i, m;
+
+  m = p->len;
+  for (i=0; i<m; i++) {
+    if (p->prod[i].var == n) {
+      return i;
+    }
+  }
+
+  return -1;
+}
+
+
+
+/*
+ * Construct the product p * (r ^ e) then delete p
+ */
+static bvc_prod_t *mk_prod_times_occ_power(bvc_dag_t *dag, bvc_prod_t *p, node_occ_t r, uint32_t e) {
+  bvc_prod_t *tmp;
+  uint32_t i, n;
+
+  n = p->len;
+  tmp = alloc_prod(dag, n+1);
+  tmp->header.tag = BVC_PROD;
+  tmp->header.bitsize = p->header.bitsize;
+  tmp->hash = p->hash;
+  tmp->size = n+1;
+  tmp->len = n+1;
+
+  for (i=0; i<n; i++) {
+    assert(p->prod[i].var != r && p->prod[i].exp > 0);
+    tmp->prod[i] = p->prod[i];
+  }
+  tmp->prod[n].var = r;
+  tmp->prod[n].exp = e;
+  tmp->hash |= bit_hash_occ(r);
+
+  free_prod(dag, p);
+
+  return tmp;
+}
+
+
+/*
+ * Remove all zero exponents from p and recompute the bit hash
+ */
+static void cleanup_prod(bvc_prod_t *p) {
+  uint32_t i, j, n;
+
+  j = 0;
+  n = p->len;
+  p->hash = 0;
+  for (i=0; i<n; i++) {
+    if (p->prod[i].exp > 0) {
+      p->prod[j] = p->prod[i];
+      p->hash |= bit_hash_occ(p->prod[i].var);
+      j ++;
+    }
+  }
+  p->len = j;
+}
+
+
+/*
  * Check whether node i is a product that contains n1 * n2
  * If so, replace the pair n1 * n2 by n in node i
  * - h must be the bit hash of {n1, n2}
@@ -3488,6 +2790,7 @@
 }
 
 
+
 /*
  * Check whether node i is a product that contains n1^2
  * If so replace n1^2 by n in node i
@@ -3538,7 +2841,7 @@
 	      dag->desc[i] = &p->header;
 	    }
 	  }
-	  assert(pprod_is_normalized(p));	   
+
 	  if (prod_node_is_elementary(dag, p)) {
 	    bvc_dag_move_to_elementary_list(dag, i);
 	  }
@@ -3600,6 +2903,7 @@
   }
 
 }
+
 
 
 /*
@@ -4155,7 +3459,6 @@
 
 /*
  * Compilation result for node_occurrence n
- * - follow alias chain until we reach a lead node
  * - modulo signs, this is the variable of n if n is a leaf node
  *   or the variable of n' if n is aliased to n'
  * - to encode the signs, we return either bvp(x) or bvn(x)
@@ -4173,29 +3476,20 @@
   assert(0 < i && i <= dag->nelems);
   d = dag->desc[i];
 
-  while (d->tag == BVC_ALIAS) {
-    /*
-     * i is node of n
-     * i --> [alias n1]
-     * if n is bvp(i), then alias(n) = n1
-     * if n is bvn(i), then alias(n) = n1 ^ 1
-     * so alias(n) = n1 ^ sign_of(n)
-     */
+  switch (d->tag) {
+  case BVC_ALIAS:
     n = sign_of_occ(n) ^ alias_node(d)->alias;
     i = node_of_occ(n);
     assert(0 < i && i <= dag->nelems);
     d = dag->desc[i];
-  }
-
-  if (d->tag == BVC_LEAF) {
+    assert(d->tag == BVC_LEAF); // fall-through intended
+
+  case BVC_LEAF:
     x = leaf_node(d)->map;
     return (x << 1) | sign_of_occ(n);
-  }
-<<<<<<< HEAD
-
-  return -1;
-}
-
-=======
-}
->>>>>>> c582e074
+
+  default:
+    return -1;
+  }
+}
+
