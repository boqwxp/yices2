--- conflicted
+++ resolved
@@ -106,11 +106,6 @@
 }
 
 #if 0
-<<<<<<< HEAD
-// don't use
-=======
-// not used
->>>>>>> f8482e9b
 static void ysat_keep_var(void *solver, bvar_t x) {
   nsat_solver_keep_var(solver, x);
 }
@@ -130,11 +125,7 @@
   // init_nsat_solver(d->solver, nvars, false); // without preprocessing
   nsat_set_randomness(d->solver, 0.01);
   nsat_set_reduce_fraction(d->solver, 12);
-<<<<<<< HEAD
   nsat_set_res_clause_limit(d->solver, 300);   // more agressive var elimination
-=======
-  nsat_set_res_clause_limit(d->solver, 300); // TEST
->>>>>>> f8482e9b
   nsat_set_simplify_subst_delta(d->solver, 30);
   nsat_solver_add_vars(d->solver, nvars);
   //
@@ -151,13 +142,9 @@
 
   // experimental
   //  d->keep_var = ysat_keep_var;
-<<<<<<< HEAD
-  d->keep_var = NULL; // don't user
+  d->keep_var = NULL;
 
   // with cut enumeration stuff
-=======
-  d->keep_var = NULL;
->>>>>>> f8482e9b
   d->var_def2 = ysat_var_def2;
   d->var_def3 = ysat_var_def3;
 
