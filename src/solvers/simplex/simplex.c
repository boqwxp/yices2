--- conflicted
+++ resolved
@@ -6610,11 +6610,7 @@
       assert(q_is_nonzero(&inv_a));
       q_inv(&inv_a);
       if (q_is_zero(lcm)) {
-<<<<<<< HEAD
 	// lcm must be positive
-=======
-	// make sure lcm is positive
->>>>>>> 623369b3
 	q_set_abs(lcm, &inv_a);
       } else {
 	q_generalized_lcm(lcm, &inv_a);
